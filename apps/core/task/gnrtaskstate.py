--- conflicted
+++ resolved
@@ -1,73 +1,66 @@
-from os import path, remove
-
-from golem.task.taskstate import TaskState
-
-
-class GNRTaskDefinition(object):
-
-    def __init__(self):
-        self.task_id = ""
-        self.full_task_timeout = 0
-        self.subtask_timeout = 0
-
-        self.resources = set()
-        self.estimated_memory = 0
-
-        self.total_subtasks = 0
-        self.optimize_total = False
-        self.main_program_file = ""
-        self.output_file = ""
-        self.task_type = None
-
-        self.max_price = 0
-
-        self.verification_options = None
-        self.options = GNROptions
-        self.docker_images = None
-
-    def is_valid(self):
-        if not path.exists(self.main_program_file):
-            return False, u"Main program file does not exist: {}".format(self.main_program_file)
-        return self._check_output_file(self.output_file)
-
-    @staticmethod
-    def _check_output_file(output_file):
-        try:
-            file_exist = path.exists(output_file)
-            with open(output_file, 'a'):
-                pass
-            if not file_exist:
-                remove(output_file)
-                return True, None
-            else:
-                return True, u"File {} may be overwritten".format(output_file)
-        except IOError:
-            return False, u"Cannot open output file: {}".format(output_file)
-        except (OSError, TypeError) as err:
-            return False, u"Output file {} is not properly set: {}".format(output_file, err)
-
-
-advanceVerificationTypes = ['forAll', 'forFirst', 'random']
-
-
-class AdvanceVerificationOptions(object):
-    def __init__(self):
-        self.type = 'forFirst'
-
-
-<<<<<<< HEAD
-class TaskDesc(object):
-    def __init__(self, definition_class=GNRTaskDefinition, state_class=TaskState):
-        self.definition = definition_class()
-        self.task_state = state_class()
-=======
-class GNRTaskState(object):
-    def __init__(self):
-        self.definition = GNRTaskDefinition()
-        self.task_state = TaskState()
->>>>>>> 61fe2107
-
-
-class GNROptions(object):
-    def __init__(self):
-        self.name = ''
+from os import path, remove
+
+from golem.task.taskstate import TaskState
+
+
+class GNRTaskDefinition(object):
+
+    def __init__(self):
+        self.task_id = ""
+        self.full_task_timeout = 0
+        self.subtask_timeout = 0
+
+        self.resources = set()
+        self.estimated_memory = 0
+
+        self.total_subtasks = 0
+        self.optimize_total = False
+        self.main_program_file = ""
+        self.output_file = ""
+        self.task_type = None
+
+        self.max_price = 0
+
+        self.verification_options = None
+        self.options = GNROptions
+        self.docker_images = None
+
+    def is_valid(self):
+        if not path.exists(self.main_program_file):
+            return False, u"Main program file does not exist: {}".format(self.main_program_file)
+        return self._check_output_file(self.output_file)
+
+    @staticmethod
+    def _check_output_file(output_file):
+        try:
+            file_exist = path.exists(output_file)
+            with open(output_file, 'a'):
+                pass
+            if not file_exist:
+                remove(output_file)
+                return True, None
+            else:
+                return True, u"File {} may be overwritten".format(output_file)
+        except IOError:
+            return False, u"Cannot open output file: {}".format(output_file)
+        except (OSError, TypeError) as err:
+            return False, u"Output file {} is not properly set: {}".format(output_file, err)
+
+
+advanceVerificationTypes = ['forAll', 'forFirst', 'random']
+
+
+class AdvanceVerificationOptions(object):
+    def __init__(self):
+        self.type = 'forFirst'
+
+
+class TaskDesc(object):
+    def __init__(self, definition_class=GNRTaskDefinition, state_class=TaskState):
+        self.definition = definition_class()
+        self.task_state = state_class()
+
+
+class GNROptions(object):
+    def __init__(self):
+        self.name = ''