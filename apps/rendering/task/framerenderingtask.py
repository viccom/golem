import os
import logging
import math
import shutil
from collections import OrderedDict
from PIL import Image, ImageChops

from golem.task.taskstate import SubtaskStatus

from apps.core.task.coretask import CoreTask
from apps.core.task.coretaskstate import Options
from apps.rendering.resources.renderingtaskcollector import exr_to_pil, RenderingTaskCollector
from apps.rendering.task.renderingtask import RenderingTask, RenderingTaskBuilder
from apps.rendering.task.verificator import FrameRenderingVerificator

logger = logging.getLogger("apps.rendering")

DEFAULT_PADDING = 4


class FrameRenderingTaskBuilder(RenderingTaskBuilder):
    def _calculate_total(self, defaults, definition):
        if definition.optimize_total:
            if self.task_definition.options.use_frames:
                return len(self.task_definition.options.frames)
            else:
                return defaults.default_subtasks

        if self.task_definition.options.use_frames:
            num_frames = len(self.task_definition.options.frames)
            if definition.total_subtasks > num_frames:
                est = int(math.floor(float(definition.total_subtasks) / float(num_frames))) * num_frames
                if est != definition.total_subtasks:
                    logger.warning("Too many subtasks for this task. {} subtasks will be used".format(est))
                return est

            est = int(
                math.ceil(float(num_frames) / float(math.ceil(float(num_frames) / float(definition.total_subtasks)))))
            if est != definition.total_subtasks:
                logger.warning("Too many subtasks for this task. {} subtasks will be used.".format(est))

            return est

        if defaults.min_subtasks <= definition.total_subtasks <= defaults.max_subtasks:
            return definition.total_subtasks
        else:
            return defaults.default_subtasks


class FrameRendererOptions(Options):
    def __init__(self):
        super(FrameRendererOptions, self).__init__()
        self.use_frames = False
        self.frames = range(1, 11)


class FrameRenderingTask(RenderingTask):

    ################
    # Task methods #
    ################

<<<<<<< HEAD
    def __init__(self, node_name, task_id, owner_address, owner_port, owner_key_id, environment,
                 timeout, subtask_timeout, main_program_file, task_resources, main_scene_dir,
                 main_scene_file, total_tasks, res_x, res_y, outfilebasename, output_file,
                 output_format, root_path, estimated_memory, use_frames, frames, max_price,
                 docker_images=None, verificatior_class=FrameRenderingVerificator):
        RenderingTask.__init__(self, node_name, task_id, owner_address, owner_port, owner_key_id,
                               environment, timeout, subtask_timeout, main_program_file,
                               task_resources, main_scene_dir, main_scene_file, total_tasks,
                               res_x, res_y, outfilebasename, output_file, output_format,
                               root_path, estimated_memory, max_price, docker_images,
                               verificatior_class)

        self.use_frames = use_frames
        self.frames = frames
=======
    def __init__(self, **kwargs):
        RenderingTask.__init__(self, **kwargs)

        task_definition = kwargs['task_definition']
        self.use_frames = task_definition.options.use_frames
        self.frames = task_definition.options.frames
>>>>>>> 0c5e093a

        self.frames_given = {}
        for frame in self.frames:
            frame_key = unicode(frame)
            self.frames_given[frame_key] = {}

        if self.use_frames:
            self.preview_file_path = [None] * len(self.frames)
            self.preview_task_file_path = [None] * len(self.frames)

<<<<<<< HEAD
        self.verificator.use_frames = self.use_frames
        self.verificator.frames = self.frames
=======
    @RenderingTask.handle_key_error
    def computation_finished(self, subtask_id, task_results, result_type=0):
        should_accept = self.should_accept(subtask_id)
        logger.debug('computation_finished(%r, %r, %r) should_accept: %r', subtask_id, task_results, result_type, should_accept)
        if not should_accept:
            return

        self.interpret_task_results(subtask_id, task_results, result_type)
        tr_files = self.results[subtask_id]

        if len(tr_files) > 0:
            num_start = self.subtasks_given[subtask_id]['start_task']
            parts = self.subtasks_given[subtask_id]['parts']
            num_end = self.subtasks_given[subtask_id]['end_task']
            self.subtasks_given[subtask_id]['status'] = SubtaskStatus.finished
            frames_list = []

            if self.use_frames and self.total_tasks <= len(self.frames):
                frames_list = self.subtasks_given[subtask_id]['frames']
                if len(tr_files) < len(frames_list):
                    self._mark_subtask_failed(subtask_id)
                    if not self.use_frames:
                        self._update_task_preview()
                    else:
                        self._update_frame_task_preview()
                    return

            if not self._verify_imgs(subtask_id, tr_files):
                self._mark_subtask_failed(subtask_id)
                if not self.use_frames:
                    self._update_task_preview()
                else:
                    self._update_frame_task_preview()
                return

            self.counting_nodes[self.subtasks_given[subtask_id]['node_id']].accept()

            for tr_file in tr_files:

                if not self.use_frames:
                    self._collect_image_part(num_start, tr_file)
                elif self.total_tasks <= len(self.frames):
                    frames_list = self._collect_frames(num_start, tr_file, frames_list)
                else:
                    self._collect_frame_part(num_start, tr_file, parts)

            self.num_tasks_received += num_end - num_start + 1

        if self.num_tasks_received == self.total_tasks and not self.use_frames:
            self._put_image_together()
>>>>>>> 0c5e093a

    @CoreTask.handle_key_error
    def computation_failed(self, subtask_id):
        CoreTask.computation_failed(self, subtask_id)
        if self.use_frames:
            self._update_frame_task_preview()
        else:
            self._update_task_preview()

    def get_output_names(self):
        if self.use_frames:
            dir_ = os.path.dirname(self.output_file)
            return [os.path.normpath(os.path.join(dir_, self._get_output_name(frame))) for frame in self.frames]
        else:
            return super(FrameRenderingTask, self).get_output_names()

    def accept_results(self, subtask_id, result_files):
        super(FrameRenderingTask, self).accept_results(subtask_id, result_files)
        self.counting_nodes[self.subtasks_given[subtask_id]['node_id']].accept()
        num_start = self.subtasks_given[subtask_id]['start_task']
        parts = self.subtasks_given[subtask_id]['parts']
        num_end = self.subtasks_given[subtask_id]['end_task']
        frames = self.subtasks_given[subtask_id]['frames']

        for result_file in result_files:
            if not self.use_frames:
                self._collect_image_part(num_start, result_file)
            elif self.total_tasks <= len(self.frames):
                frames = self._collect_frames(num_start, result_file, frames)
            else:
                self._collect_frame_part(num_start, result_file, parts)

            self.num_tasks_received += num_end - num_start + 1

            if self.num_tasks_received == self.total_tasks and not self.use_frames:
                self._put_image_together()

    #########################
    # Specific task methods #
    #########################

    def _update_frame_preview(self, new_chunk_file_path, frame_num, part=1, final=False):
        num = self.frames.index(frame_num)
        if new_chunk_file_path.upper().endswith(".EXR"):
            img = exr_to_pil(new_chunk_file_path)
        else:
            img = Image.open(new_chunk_file_path)

        if self.preview_file_path[num] is None:
            self.preview_file_path[num] = "{}{}".format(os.path.join(self.tmp_dir, "current_preview"), num)
        if self.preview_task_file_path[num] is None:
            self.preview_task_file_path[num] = "{}{}".format(os.path.join(self.tmp_dir, "current_task_preview"), num)

        if not final:
            img = self._paste_new_chunk(img, self.preview_file_path[num], part, self.total_tasks / len(self.frames))

        if img:
            img_x, img_y = img.size
            img = img.resize((int(round(self.scale_factor * img_x)), int(round(self.scale_factor * img_y))),
                               resample=Image.BILINEAR)
            img.save(self.preview_file_path[num], "BMP")
            img.save(self.preview_task_file_path[num], "BMP")
            
        img.close()

    def _paste_new_chunk(self, img_chunk, preview_file_path, chunk_num, all_chunks_num):
        try:
            img_offset = Image.new("RGB", (int(round(self.res_x * self.scale_factor)), int(round(self.res_y * self.scale_factor))))
            offset = int(math.floor((chunk_num - 1) * float(self.res_y) * self.scale_factor / float(all_chunks_num)))
            img_offset.paste(img_chunk, (0, offset))
        except Exception as err:
            logger.error("Can't generate preview {}".format(err))
            img_offset = None

        if not os.path.exists(preview_file_path):
            return img_offset

        try:
            img = Image.open(preview_file_path)
            if img_offset:
                img = ImageChops.add(img, img_offset)
            return img
        except Exception as err:
            logger.error("Can't add new chunk to preview{}".format(err))
            return img_offset

    def _update_frame_task_preview(self):
        sent_color = (0, 255, 0)
        failed_color = (255, 0, 0)

        for sub in self.subtasks_given.values():
            if sub['status'] == SubtaskStatus.starting:
                for frame in sub['frames']:
                    self.__mark_sub_frame(sub, frame, sent_color)

            if sub['status'] in [SubtaskStatus.failure, SubtaskStatus.restarted]:
                for frame in sub['frames']:
                    self.__mark_sub_frame(sub, frame, failed_color)

    def _open_frame_preview(self, preview_file_path):

        if not os.path.exists(preview_file_path):
            img = Image.new("RGB", (int(round(self.res_x * self.scale_factor)), 
                                    int(round(self.res_y * self.scale_factor))))
            img.save(preview_file_path, "BMP")

        return Image.open(preview_file_path)

    def _mark_task_area(self, subtask, img_task, color, frame_index=0):
        if not self.use_frames:
            RenderingTask._mark_task_area(self, subtask, img_task, color)
        elif self.__full_frames():
            for i in range(0, int(round(self.res_x * self.scale_factor))):
                for j in range(0, int(round(self.res_y))):
                    img_task.putpixel((i, j), color)
        else:
            parts = self.total_tasks / len(self.frames)
            upper = int(math.ceil(self.res_y / parts * self.scale_factor) * ((subtask['start_task'] - 1) % parts))
            lower = int(math.floor(self.res_y / parts * self.scale_factor) * ((subtask['start_task'] - 1) % parts + 1))
            for i in range(0, self.res_x):
                for j in range(upper, lower):
                    img_task.putpixel((i, j), color)

    def _choose_frames(self, frames, start_task, total_tasks):
        if total_tasks <= len(frames):
            subtasks_frames = int(math.ceil(float(len(frames)) / float(total_tasks)))
            start_frame = (start_task - 1) * subtasks_frames
            end_frame = min(start_task * subtasks_frames, len(frames))
            return frames[start_frame:end_frame], 1
        else:
            parts = total_tasks / len(frames)
            return [frames[(start_task - 1) / parts]], parts

    def _put_image_together(self):
        output_file_name = self.output_file
        self.collected_file_names = OrderedDict(sorted(self.collected_file_names.items()))
        if not self._use_outer_task_collector():
            collector = RenderingTaskCollector(paste=True, width=self.res_x, height=self.res_y)
            for file in self.collected_file_names.values():
                collector.add_img_file(file)
            collector.finalize().save(output_file_name, self.output_format)
        else:
            self._put_collected_files_together(os.path.join(self.tmp_dir, output_file_name),
                                               self.collected_file_names.values(), "paste")

    def _put_frame_together(self, frame_num, num_start):
        directory = os.path.dirname(self.output_file)
        output_file_name = os.path.join(directory, self._get_output_name(frame_num))
        frame_key = unicode(frame_num)
        collected = self.frames_given[frame_key]
        collected = OrderedDict(sorted(collected.items()))
        if not self._use_outer_task_collector():
            collector = RenderingTaskCollector(paste=True, width=self.res_x, height=self.res_y)
            for file in collected.values():
                collector.add_img_file(file)
            collector.finalize().save(output_file_name, self.output_format)
        else:
            self._put_collected_files_together(output_file_name, collected.values(), "paste")
        self.collected_file_names[frame_num] = output_file_name
        self._update_frame_preview(output_file_name, frame_num, final=True)
        self._update_frame_task_preview()

    def _copy_frames(self):
        output_dir = os.path.dirname(self.output_file)
        for file in self.collected_file_names.values():
            shutil.copy(file, os.path.join(output_dir, os.path.basename(file)))

    def _collect_image_part(self, num_start, tr_file):
        self.collected_file_names[num_start] = tr_file
        self._update_preview(tr_file, num_start)
        self._update_task_preview()

    def _collect_frames(self, num_start, tr_file, frames_list):
        frame_key = unicode(frames_list[0])
        self.frames_given[frame_key][0] = tr_file
        self._put_frame_together(frames_list[0], num_start)
        return frames_list[1:]

    def _collect_frame_part(self, num_start, tr_file, parts):

        frame_num = self.frames[(num_start - 1) / parts]
        frame_key = unicode(frame_num)
        part = self._count_part(num_start, parts)
        self.frames_given[frame_key][part] = tr_file

        self._update_frame_preview(tr_file, frame_num, part)

        if len(self.frames_given[frame_key]) == parts:
            self._put_frame_together(frame_num, num_start)

    def _count_part(self, start_num, parts):
        return ((start_num - 1) % parts) + 1

    def __full_frames(self):
        return self.total_tasks <= len(self.frames)

    def __mark_sub_frame(self, sub, frame, color):
        idx = self.frames.index(frame)
        preview_task_file_path = "{}{}".format(os.path.join(self.tmp_dir, "current_task_preview"), idx)
        img_task = self._open_frame_preview(preview_task_file_path)
        self._mark_task_area(sub, img_task, color, idx)
        img_task.save(preview_task_file_path, "BMP")
        self.preview_task_file_path[idx] = preview_task_file_path

    def _get_output_name(self, frame_num):
        return get_frame_name(self.outfilebasename, self.output_format, frame_num)

    def _update_preview_task_file_path(self, preview_task_file_path):
        if not self.use_frames:
            RenderingTask._update_preview_task_file_path(self, preview_task_file_path)


def get_frame_name(output_name, ext, frame_num):
    idr = output_name.rfind("#")
    idl = idr
    while idl > 0 and output_name[idl] == "#":
        idl -= 1
    if idr > 0:
        return u"{}.{}".format(output_name[:idl+1] + str(frame_num).zfill(idr-idl) + output_name[idr+1:], ext)
    else:
        return u"{}{}.{}".format(output_name, str(frame_num).zfill(DEFAULT_PADDING), ext)


def get_task_border(subtask, definition, total_subtasks, output_num=1):
    res_x, res_y = definition.resolution
    start_task = subtask.extra_data['start_task']
    end_task = subtask.extra_data['end_task']
    frames = len(definition.options.frames)

    if not definition.options.use_frames:
        return __get_border(start_task, end_task, total_subtasks, res_x, res_y)

    if total_subtasks > frames:
        parts = total_subtasks / frames
        return __get_border((start_task - 1) % parts + 1, (end_task - 1) % parts + 1, parts, res_x, res_y)

    return []


def get_task_num_from_pixels(p_x, p_y, definition, total_subtasks, output_num=1):
    res_y = definition.resolution[1]
    if not definition.options.use_frames:
        return __num_from_pixel(p_y, res_y, total_subtasks)

    frames = len(definition.options.frames)

    if total_subtasks <= frames:
        subtask_frames = int(math.ceil(float(frames) / float(total_subtasks)))
        return int(math.ceil(float(output_num) / subtask_frames))

    parts = total_subtasks / frames
    return (output_num - 1) * parts + __num_from_pixel(p_y, res_y, parts)


def __get_border(start_task, end_task, parts, res_x, res_y):
    preview_x = 300
    preview_y = 200
    if res_x != 0 and res_y != 0:
        if float(res_x) / float(res_y) > float(preview_x) / float(preview_y):
            scale_factor = float(preview_x) / float(res_x)
        else:
            scale_factor = float(preview_y) / float(res_y)
        scale_factor = min(1.0, scale_factor)
    else:
        scale_factor = 1.0
    border = []
    upper = int(math.floor(float(res_y) * scale_factor / float(parts) * (start_task - 1)))
    lower = int(math.floor(float(res_y) * scale_factor / float(parts) * end_task))
    for i in range(upper, lower):
        border.append((0, i))
        border.append((res_x - 1, i))
    for i in range(0, res_x):
        border.append((i, upper))
        border.append((i, lower))
    return border


def __num_from_pixel(p_y, res_y, tasks):
    num = int(math.ceil(float(tasks) * float(p_y) / float(res_y)))
    num = max(num, 1)
    num = min(num, tasks)
    return num
<|MERGE_RESOLUTION|>--- conflicted
+++ resolved
@@ -1,432 +1,366 @@
-import os
-import logging
-import math
-import shutil
-from collections import OrderedDict
-from PIL import Image, ImageChops
-
-from golem.task.taskstate import SubtaskStatus
-
-from apps.core.task.coretask import CoreTask
-from apps.core.task.coretaskstate import Options
-from apps.rendering.resources.renderingtaskcollector import exr_to_pil, RenderingTaskCollector
-from apps.rendering.task.renderingtask import RenderingTask, RenderingTaskBuilder
-from apps.rendering.task.verificator import FrameRenderingVerificator
-
-logger = logging.getLogger("apps.rendering")
-
-DEFAULT_PADDING = 4
-
-
-class FrameRenderingTaskBuilder(RenderingTaskBuilder):
-    def _calculate_total(self, defaults, definition):
-        if definition.optimize_total:
-            if self.task_definition.options.use_frames:
-                return len(self.task_definition.options.frames)
-            else:
-                return defaults.default_subtasks
-
-        if self.task_definition.options.use_frames:
-            num_frames = len(self.task_definition.options.frames)
-            if definition.total_subtasks > num_frames:
-                est = int(math.floor(float(definition.total_subtasks) / float(num_frames))) * num_frames
-                if est != definition.total_subtasks:
-                    logger.warning("Too many subtasks for this task. {} subtasks will be used".format(est))
-                return est
-
-            est = int(
-                math.ceil(float(num_frames) / float(math.ceil(float(num_frames) / float(definition.total_subtasks)))))
-            if est != definition.total_subtasks:
-                logger.warning("Too many subtasks for this task. {} subtasks will be used.".format(est))
-
-            return est
-
-        if defaults.min_subtasks <= definition.total_subtasks <= defaults.max_subtasks:
-            return definition.total_subtasks
-        else:
-            return defaults.default_subtasks
-
-
-class FrameRendererOptions(Options):
-    def __init__(self):
-        super(FrameRendererOptions, self).__init__()
-        self.use_frames = False
-        self.frames = range(1, 11)
-
-
-class FrameRenderingTask(RenderingTask):
-
-    ################
-    # Task methods #
-    ################
-
-<<<<<<< HEAD
-    def __init__(self, node_name, task_id, owner_address, owner_port, owner_key_id, environment,
-                 timeout, subtask_timeout, main_program_file, task_resources, main_scene_dir,
-                 main_scene_file, total_tasks, res_x, res_y, outfilebasename, output_file,
-                 output_format, root_path, estimated_memory, use_frames, frames, max_price,
-                 docker_images=None, verificatior_class=FrameRenderingVerificator):
-        RenderingTask.__init__(self, node_name, task_id, owner_address, owner_port, owner_key_id,
-                               environment, timeout, subtask_timeout, main_program_file,
-                               task_resources, main_scene_dir, main_scene_file, total_tasks,
-                               res_x, res_y, outfilebasename, output_file, output_format,
-                               root_path, estimated_memory, max_price, docker_images,
-                               verificatior_class)
-
-        self.use_frames = use_frames
-        self.frames = frames
-=======
-    def __init__(self, **kwargs):
-        RenderingTask.__init__(self, **kwargs)
-
-        task_definition = kwargs['task_definition']
-        self.use_frames = task_definition.options.use_frames
-        self.frames = task_definition.options.frames
->>>>>>> 0c5e093a
-
-        self.frames_given = {}
-        for frame in self.frames:
-            frame_key = unicode(frame)
-            self.frames_given[frame_key] = {}
-
-        if self.use_frames:
-            self.preview_file_path = [None] * len(self.frames)
-            self.preview_task_file_path = [None] * len(self.frames)
-
-<<<<<<< HEAD
-        self.verificator.use_frames = self.use_frames
-        self.verificator.frames = self.frames
-=======
-    @RenderingTask.handle_key_error
-    def computation_finished(self, subtask_id, task_results, result_type=0):
-        should_accept = self.should_accept(subtask_id)
-        logger.debug('computation_finished(%r, %r, %r) should_accept: %r', subtask_id, task_results, result_type, should_accept)
-        if not should_accept:
-            return
-
-        self.interpret_task_results(subtask_id, task_results, result_type)
-        tr_files = self.results[subtask_id]
-
-        if len(tr_files) > 0:
-            num_start = self.subtasks_given[subtask_id]['start_task']
-            parts = self.subtasks_given[subtask_id]['parts']
-            num_end = self.subtasks_given[subtask_id]['end_task']
-            self.subtasks_given[subtask_id]['status'] = SubtaskStatus.finished
-            frames_list = []
-
-            if self.use_frames and self.total_tasks <= len(self.frames):
-                frames_list = self.subtasks_given[subtask_id]['frames']
-                if len(tr_files) < len(frames_list):
-                    self._mark_subtask_failed(subtask_id)
-                    if not self.use_frames:
-                        self._update_task_preview()
-                    else:
-                        self._update_frame_task_preview()
-                    return
-
-            if not self._verify_imgs(subtask_id, tr_files):
-                self._mark_subtask_failed(subtask_id)
-                if not self.use_frames:
-                    self._update_task_preview()
-                else:
-                    self._update_frame_task_preview()
-                return
-
-            self.counting_nodes[self.subtasks_given[subtask_id]['node_id']].accept()
-
-            for tr_file in tr_files:
-
-                if not self.use_frames:
-                    self._collect_image_part(num_start, tr_file)
-                elif self.total_tasks <= len(self.frames):
-                    frames_list = self._collect_frames(num_start, tr_file, frames_list)
-                else:
-                    self._collect_frame_part(num_start, tr_file, parts)
-
-            self.num_tasks_received += num_end - num_start + 1
-
-        if self.num_tasks_received == self.total_tasks and not self.use_frames:
-            self._put_image_together()
->>>>>>> 0c5e093a
-
-    @CoreTask.handle_key_error
-    def computation_failed(self, subtask_id):
-        CoreTask.computation_failed(self, subtask_id)
-        if self.use_frames:
-            self._update_frame_task_preview()
-        else:
-            self._update_task_preview()
-
-    def get_output_names(self):
-        if self.use_frames:
-            dir_ = os.path.dirname(self.output_file)
-            return [os.path.normpath(os.path.join(dir_, self._get_output_name(frame))) for frame in self.frames]
-        else:
-            return super(FrameRenderingTask, self).get_output_names()
-
-    def accept_results(self, subtask_id, result_files):
-        super(FrameRenderingTask, self).accept_results(subtask_id, result_files)
-        self.counting_nodes[self.subtasks_given[subtask_id]['node_id']].accept()
-        num_start = self.subtasks_given[subtask_id]['start_task']
-        parts = self.subtasks_given[subtask_id]['parts']
-        num_end = self.subtasks_given[subtask_id]['end_task']
-        frames = self.subtasks_given[subtask_id]['frames']
-
-        for result_file in result_files:
-            if not self.use_frames:
-                self._collect_image_part(num_start, result_file)
-            elif self.total_tasks <= len(self.frames):
-                frames = self._collect_frames(num_start, result_file, frames)
-            else:
-                self._collect_frame_part(num_start, result_file, parts)
-
-            self.num_tasks_received += num_end - num_start + 1
-
-            if self.num_tasks_received == self.total_tasks and not self.use_frames:
-                self._put_image_together()
-
-    #########################
-    # Specific task methods #
-    #########################
-
-    def _update_frame_preview(self, new_chunk_file_path, frame_num, part=1, final=False):
-        num = self.frames.index(frame_num)
-        if new_chunk_file_path.upper().endswith(".EXR"):
-            img = exr_to_pil(new_chunk_file_path)
-        else:
-            img = Image.open(new_chunk_file_path)
-
-        if self.preview_file_path[num] is None:
-            self.preview_file_path[num] = "{}{}".format(os.path.join(self.tmp_dir, "current_preview"), num)
-        if self.preview_task_file_path[num] is None:
-            self.preview_task_file_path[num] = "{}{}".format(os.path.join(self.tmp_dir, "current_task_preview"), num)
-
-        if not final:
-            img = self._paste_new_chunk(img, self.preview_file_path[num], part, self.total_tasks / len(self.frames))
-
-        if img:
-            img_x, img_y = img.size
-            img = img.resize((int(round(self.scale_factor * img_x)), int(round(self.scale_factor * img_y))),
-                               resample=Image.BILINEAR)
-            img.save(self.preview_file_path[num], "BMP")
-            img.save(self.preview_task_file_path[num], "BMP")
-            
-        img.close()
-
-    def _paste_new_chunk(self, img_chunk, preview_file_path, chunk_num, all_chunks_num):
-        try:
-            img_offset = Image.new("RGB", (int(round(self.res_x * self.scale_factor)), int(round(self.res_y * self.scale_factor))))
-            offset = int(math.floor((chunk_num - 1) * float(self.res_y) * self.scale_factor / float(all_chunks_num)))
-            img_offset.paste(img_chunk, (0, offset))
-        except Exception as err:
-            logger.error("Can't generate preview {}".format(err))
-            img_offset = None
-
-        if not os.path.exists(preview_file_path):
-            return img_offset
-
-        try:
-            img = Image.open(preview_file_path)
-            if img_offset:
-                img = ImageChops.add(img, img_offset)
-            return img
-        except Exception as err:
-            logger.error("Can't add new chunk to preview{}".format(err))
-            return img_offset
-
-    def _update_frame_task_preview(self):
-        sent_color = (0, 255, 0)
-        failed_color = (255, 0, 0)
-
-        for sub in self.subtasks_given.values():
-            if sub['status'] == SubtaskStatus.starting:
-                for frame in sub['frames']:
-                    self.__mark_sub_frame(sub, frame, sent_color)
-
-            if sub['status'] in [SubtaskStatus.failure, SubtaskStatus.restarted]:
-                for frame in sub['frames']:
-                    self.__mark_sub_frame(sub, frame, failed_color)
-
-    def _open_frame_preview(self, preview_file_path):
-
-        if not os.path.exists(preview_file_path):
-            img = Image.new("RGB", (int(round(self.res_x * self.scale_factor)), 
-                                    int(round(self.res_y * self.scale_factor))))
-            img.save(preview_file_path, "BMP")
-
-        return Image.open(preview_file_path)
-
-    def _mark_task_area(self, subtask, img_task, color, frame_index=0):
-        if not self.use_frames:
-            RenderingTask._mark_task_area(self, subtask, img_task, color)
-        elif self.__full_frames():
-            for i in range(0, int(round(self.res_x * self.scale_factor))):
-                for j in range(0, int(round(self.res_y))):
-                    img_task.putpixel((i, j), color)
-        else:
-            parts = self.total_tasks / len(self.frames)
-            upper = int(math.ceil(self.res_y / parts * self.scale_factor) * ((subtask['start_task'] - 1) % parts))
-            lower = int(math.floor(self.res_y / parts * self.scale_factor) * ((subtask['start_task'] - 1) % parts + 1))
-            for i in range(0, self.res_x):
-                for j in range(upper, lower):
-                    img_task.putpixel((i, j), color)
-
-    def _choose_frames(self, frames, start_task, total_tasks):
-        if total_tasks <= len(frames):
-            subtasks_frames = int(math.ceil(float(len(frames)) / float(total_tasks)))
-            start_frame = (start_task - 1) * subtasks_frames
-            end_frame = min(start_task * subtasks_frames, len(frames))
-            return frames[start_frame:end_frame], 1
-        else:
-            parts = total_tasks / len(frames)
-            return [frames[(start_task - 1) / parts]], parts
-
-    def _put_image_together(self):
-        output_file_name = self.output_file
-        self.collected_file_names = OrderedDict(sorted(self.collected_file_names.items()))
-        if not self._use_outer_task_collector():
-            collector = RenderingTaskCollector(paste=True, width=self.res_x, height=self.res_y)
-            for file in self.collected_file_names.values():
-                collector.add_img_file(file)
-            collector.finalize().save(output_file_name, self.output_format)
-        else:
-            self._put_collected_files_together(os.path.join(self.tmp_dir, output_file_name),
-                                               self.collected_file_names.values(), "paste")
-
-    def _put_frame_together(self, frame_num, num_start):
-        directory = os.path.dirname(self.output_file)
-        output_file_name = os.path.join(directory, self._get_output_name(frame_num))
-        frame_key = unicode(frame_num)
-        collected = self.frames_given[frame_key]
-        collected = OrderedDict(sorted(collected.items()))
-        if not self._use_outer_task_collector():
-            collector = RenderingTaskCollector(paste=True, width=self.res_x, height=self.res_y)
-            for file in collected.values():
-                collector.add_img_file(file)
-            collector.finalize().save(output_file_name, self.output_format)
-        else:
-            self._put_collected_files_together(output_file_name, collected.values(), "paste")
-        self.collected_file_names[frame_num] = output_file_name
-        self._update_frame_preview(output_file_name, frame_num, final=True)
-        self._update_frame_task_preview()
-
-    def _copy_frames(self):
-        output_dir = os.path.dirname(self.output_file)
-        for file in self.collected_file_names.values():
-            shutil.copy(file, os.path.join(output_dir, os.path.basename(file)))
-
-    def _collect_image_part(self, num_start, tr_file):
-        self.collected_file_names[num_start] = tr_file
-        self._update_preview(tr_file, num_start)
-        self._update_task_preview()
-
-    def _collect_frames(self, num_start, tr_file, frames_list):
-        frame_key = unicode(frames_list[0])
-        self.frames_given[frame_key][0] = tr_file
-        self._put_frame_together(frames_list[0], num_start)
-        return frames_list[1:]
-
-    def _collect_frame_part(self, num_start, tr_file, parts):
-
-        frame_num = self.frames[(num_start - 1) / parts]
-        frame_key = unicode(frame_num)
-        part = self._count_part(num_start, parts)
-        self.frames_given[frame_key][part] = tr_file
-
-        self._update_frame_preview(tr_file, frame_num, part)
-
-        if len(self.frames_given[frame_key]) == parts:
-            self._put_frame_together(frame_num, num_start)
-
-    def _count_part(self, start_num, parts):
-        return ((start_num - 1) % parts) + 1
-
-    def __full_frames(self):
-        return self.total_tasks <= len(self.frames)
-
-    def __mark_sub_frame(self, sub, frame, color):
-        idx = self.frames.index(frame)
-        preview_task_file_path = "{}{}".format(os.path.join(self.tmp_dir, "current_task_preview"), idx)
-        img_task = self._open_frame_preview(preview_task_file_path)
-        self._mark_task_area(sub, img_task, color, idx)
-        img_task.save(preview_task_file_path, "BMP")
-        self.preview_task_file_path[idx] = preview_task_file_path
-
-    def _get_output_name(self, frame_num):
-        return get_frame_name(self.outfilebasename, self.output_format, frame_num)
-
-    def _update_preview_task_file_path(self, preview_task_file_path):
-        if not self.use_frames:
-            RenderingTask._update_preview_task_file_path(self, preview_task_file_path)
-
-
-def get_frame_name(output_name, ext, frame_num):
-    idr = output_name.rfind("#")
-    idl = idr
-    while idl > 0 and output_name[idl] == "#":
-        idl -= 1
-    if idr > 0:
-        return u"{}.{}".format(output_name[:idl+1] + str(frame_num).zfill(idr-idl) + output_name[idr+1:], ext)
-    else:
-        return u"{}{}.{}".format(output_name, str(frame_num).zfill(DEFAULT_PADDING), ext)
-
-
-def get_task_border(subtask, definition, total_subtasks, output_num=1):
-    res_x, res_y = definition.resolution
-    start_task = subtask.extra_data['start_task']
-    end_task = subtask.extra_data['end_task']
-    frames = len(definition.options.frames)
-
-    if not definition.options.use_frames:
-        return __get_border(start_task, end_task, total_subtasks, res_x, res_y)
-
-    if total_subtasks > frames:
-        parts = total_subtasks / frames
-        return __get_border((start_task - 1) % parts + 1, (end_task - 1) % parts + 1, parts, res_x, res_y)
-
-    return []
-
-
-def get_task_num_from_pixels(p_x, p_y, definition, total_subtasks, output_num=1):
-    res_y = definition.resolution[1]
-    if not definition.options.use_frames:
-        return __num_from_pixel(p_y, res_y, total_subtasks)
-
-    frames = len(definition.options.frames)
-
-    if total_subtasks <= frames:
-        subtask_frames = int(math.ceil(float(frames) / float(total_subtasks)))
-        return int(math.ceil(float(output_num) / subtask_frames))
-
-    parts = total_subtasks / frames
-    return (output_num - 1) * parts + __num_from_pixel(p_y, res_y, parts)
-
-
-def __get_border(start_task, end_task, parts, res_x, res_y):
-    preview_x = 300
-    preview_y = 200
-    if res_x != 0 and res_y != 0:
-        if float(res_x) / float(res_y) > float(preview_x) / float(preview_y):
-            scale_factor = float(preview_x) / float(res_x)
-        else:
-            scale_factor = float(preview_y) / float(res_y)
-        scale_factor = min(1.0, scale_factor)
-    else:
-        scale_factor = 1.0
-    border = []
-    upper = int(math.floor(float(res_y) * scale_factor / float(parts) * (start_task - 1)))
-    lower = int(math.floor(float(res_y) * scale_factor / float(parts) * end_task))
-    for i in range(upper, lower):
-        border.append((0, i))
-        border.append((res_x - 1, i))
-    for i in range(0, res_x):
-        border.append((i, upper))
-        border.append((i, lower))
-    return border
-
-
-def __num_from_pixel(p_y, res_y, tasks):
-    num = int(math.ceil(float(tasks) * float(p_y) / float(res_y)))
-    num = max(num, 1)
-    num = min(num, tasks)
-    return num
+import os
+import logging
+import math
+import shutil
+from collections import OrderedDict
+from PIL import Image, ImageChops
+
+from golem.task.taskstate import SubtaskStatus
+
+from apps.core.task.coretask import CoreTask
+from apps.core.task.coretaskstate import Options
+from apps.rendering.resources.renderingtaskcollector import exr_to_pil, RenderingTaskCollector
+from apps.rendering.task.renderingtask import RenderingTask, RenderingTaskBuilder
+from apps.rendering.task.verificator import FrameRenderingVerificator
+
+logger = logging.getLogger("apps.rendering")
+
+DEFAULT_PADDING = 4
+
+
+class FrameRendererOptions(Options):
+    def __init__(self):
+        super(FrameRendererOptions, self).__init__()
+        self.use_frames = False
+        self.frames = range(1, 11)
+
+
+class FrameRenderingTask(RenderingTask):
+
+    VERIFICATOR_CLASS = FrameRenderingVerificator
+
+    ################
+    # Task methods #
+    ################
+
+    def __init__(self,  **kwargs):
+        super(FrameRenderingTask, self).__init__(**kwargs)
+
+        task_definition = kwargs['task_definition']
+        self.use_frames = task_definition.options.use_frames
+        self.frames = task_definition.options.frames
+
+        self.frames_given = {}
+        for frame in self.frames:
+            frame_key = unicode(frame)
+            self.frames_given[frame_key] = {}
+
+        if self.use_frames:
+            self.preview_file_path = [None] * len(self.frames)
+            self.preview_task_file_path = [None] * len(self.frames)
+
+        self.verificator.use_frames = self.use_frames
+        self.verificator.frames = self.frames
+
+    @CoreTask.handle_key_error
+    def computation_failed(self, subtask_id):
+        CoreTask.computation_failed(self, subtask_id)
+        if self.use_frames:
+            self._update_frame_task_preview()
+        else:
+            self._update_task_preview()
+
+    def get_output_names(self):
+        if self.use_frames:
+            dir_ = os.path.dirname(self.output_file)
+            return [os.path.normpath(os.path.join(dir_, self._get_output_name(frame))) for frame in self.frames]
+        else:
+            return super(FrameRenderingTask, self).get_output_names()
+
+    def accept_results(self, subtask_id, result_files):
+        super(FrameRenderingTask, self).accept_results(subtask_id, result_files)
+        self.counting_nodes[self.subtasks_given[subtask_id]['node_id']].accept()
+        num_start = self.subtasks_given[subtask_id]['start_task']
+        parts = self.subtasks_given[subtask_id]['parts']
+        num_end = self.subtasks_given[subtask_id]['end_task']
+        frames = self.subtasks_given[subtask_id]['frames']
+
+        for result_file in result_files:
+            if not self.use_frames:
+                self._collect_image_part(num_start, result_file)
+            elif self.total_tasks <= len(self.frames):
+                frames = self._collect_frames(num_start, result_file, frames)
+            else:
+                self._collect_frame_part(num_start, result_file, parts)
+
+            self.num_tasks_received += num_end - num_start + 1
+
+            if self.num_tasks_received == self.total_tasks and not self.use_frames:
+                self._put_image_together()
+
+    #########################
+    # Specific task methods #
+    #########################
+
+    def _update_frame_preview(self, new_chunk_file_path, frame_num, part=1, final=False):
+        num = self.frames.index(frame_num)
+        if new_chunk_file_path.upper().endswith(".EXR"):
+            img = exr_to_pil(new_chunk_file_path)
+        else:
+            img = Image.open(new_chunk_file_path)
+
+        if self.preview_file_path[num] is None:
+            self.preview_file_path[num] = "{}{}".format(os.path.join(self.tmp_dir, "current_preview"), num)
+        if self.preview_task_file_path[num] is None:
+            self.preview_task_file_path[num] = "{}{}".format(os.path.join(self.tmp_dir, "current_task_preview"), num)
+
+        if not final:
+            img = self._paste_new_chunk(img, self.preview_file_path[num], part, self.total_tasks / len(self.frames))
+
+        if img:
+            img_x, img_y = img.size
+            img = img.resize((int(round(self.scale_factor * img_x)), int(round(self.scale_factor * img_y))),
+                               resample=Image.BILINEAR)
+            img.save(self.preview_file_path[num], "BMP")
+            img.save(self.preview_task_file_path[num], "BMP")
+            
+        img.close()
+
+    def _paste_new_chunk(self, img_chunk, preview_file_path, chunk_num, all_chunks_num):
+        try:
+            img_offset = Image.new("RGB", (int(round(self.res_x * self.scale_factor)), int(round(self.res_y * self.scale_factor))))
+            offset = int(math.floor((chunk_num - 1) * float(self.res_y) * self.scale_factor / float(all_chunks_num)))
+            img_offset.paste(img_chunk, (0, offset))
+        except Exception as err:
+            logger.error("Can't generate preview {}".format(err))
+            img_offset = None
+
+        if not os.path.exists(preview_file_path):
+            return img_offset
+
+        try:
+            img = Image.open(preview_file_path)
+            if img_offset:
+                img = ImageChops.add(img, img_offset)
+            return img
+        except Exception as err:
+            logger.error("Can't add new chunk to preview{}".format(err))
+            return img_offset
+
+    def _update_frame_task_preview(self):
+        sent_color = (0, 255, 0)
+        failed_color = (255, 0, 0)
+
+        for sub in self.subtasks_given.values():
+            if sub['status'] == SubtaskStatus.starting:
+                for frame in sub['frames']:
+                    self.__mark_sub_frame(sub, frame, sent_color)
+
+            if sub['status'] in [SubtaskStatus.failure, SubtaskStatus.restarted]:
+                for frame in sub['frames']:
+                    self.__mark_sub_frame(sub, frame, failed_color)
+
+    def _open_frame_preview(self, preview_file_path):
+
+        if not os.path.exists(preview_file_path):
+            img = Image.new("RGB", (int(round(self.res_x * self.scale_factor)), 
+                                    int(round(self.res_y * self.scale_factor))))
+            img.save(preview_file_path, "BMP")
+
+        return Image.open(preview_file_path)
+
+    def _mark_task_area(self, subtask, img_task, color, frame_index=0):
+        if not self.use_frames:
+            RenderingTask._mark_task_area(self, subtask, img_task, color)
+        elif self.__full_frames():
+            for i in range(0, int(round(self.res_x * self.scale_factor))):
+                for j in range(0, int(round(self.res_y))):
+                    img_task.putpixel((i, j), color)
+        else:
+            parts = self.total_tasks / len(self.frames)
+            upper = int(math.ceil(self.res_y / parts * self.scale_factor) * ((subtask['start_task'] - 1) % parts))
+            lower = int(math.floor(self.res_y / parts * self.scale_factor) * ((subtask['start_task'] - 1) % parts + 1))
+            for i in range(0, self.res_x):
+                for j in range(upper, lower):
+                    img_task.putpixel((i, j), color)
+
+    def _choose_frames(self, frames, start_task, total_tasks):
+        if total_tasks <= len(frames):
+            subtasks_frames = int(math.ceil(float(len(frames)) / float(total_tasks)))
+            start_frame = (start_task - 1) * subtasks_frames
+            end_frame = min(start_task * subtasks_frames, len(frames))
+            return frames[start_frame:end_frame], 1
+        else:
+            parts = total_tasks / len(frames)
+            return [frames[(start_task - 1) / parts]], parts
+
+    def _put_image_together(self):
+        output_file_name = self.output_file
+        self.collected_file_names = OrderedDict(sorted(self.collected_file_names.items()))
+        if not self._use_outer_task_collector():
+            collector = RenderingTaskCollector(paste=True, width=self.res_x, height=self.res_y)
+            for file in self.collected_file_names.values():
+                collector.add_img_file(file)
+            collector.finalize().save(output_file_name, self.output_format)
+        else:
+            self._put_collected_files_together(os.path.join(self.tmp_dir, output_file_name),
+                                               self.collected_file_names.values(), "paste")
+
+    def _put_frame_together(self, frame_num, num_start):
+        directory = os.path.dirname(self.output_file)
+        output_file_name = os.path.join(directory, self._get_output_name(frame_num))
+        frame_key = unicode(frame_num)
+        collected = self.frames_given[frame_key]
+        collected = OrderedDict(sorted(collected.items()))
+        if not self._use_outer_task_collector():
+            collector = RenderingTaskCollector(paste=True, width=self.res_x, height=self.res_y)
+            for file in collected.values():
+                collector.add_img_file(file)
+            collector.finalize().save(output_file_name, self.output_format)
+        else:
+            self._put_collected_files_together(output_file_name, collected.values(), "paste")
+        self.collected_file_names[frame_num] = output_file_name
+        self._update_frame_preview(output_file_name, frame_num, final=True)
+        self._update_frame_task_preview()
+
+    def _copy_frames(self):
+        output_dir = os.path.dirname(self.output_file)
+        for file in self.collected_file_names.values():
+            shutil.copy(file, os.path.join(output_dir, os.path.basename(file)))
+
+    def _collect_image_part(self, num_start, tr_file):
+        self.collected_file_names[num_start] = tr_file
+        self._update_preview(tr_file, num_start)
+        self._update_task_preview()
+
+    def _collect_frames(self, num_start, tr_file, frames_list):
+        frame_key = unicode(frames_list[0])
+        self.frames_given[frame_key][0] = tr_file
+        self._put_frame_together(frames_list[0], num_start)
+        return frames_list[1:]
+
+    def _collect_frame_part(self, num_start, tr_file, parts):
+
+        frame_num = self.frames[(num_start - 1) / parts]
+        frame_key = unicode(frame_num)
+        part = self._count_part(num_start, parts)
+        self.frames_given[frame_key][part] = tr_file
+
+        self._update_frame_preview(tr_file, frame_num, part)
+
+        if len(self.frames_given[frame_key]) == parts:
+            self._put_frame_together(frame_num, num_start)
+
+    def _count_part(self, start_num, parts):
+        return ((start_num - 1) % parts) + 1
+
+    def __full_frames(self):
+        return self.total_tasks <= len(self.frames)
+
+    def __mark_sub_frame(self, sub, frame, color):
+        idx = self.frames.index(frame)
+        preview_task_file_path = "{}{}".format(os.path.join(self.tmp_dir, "current_task_preview"), idx)
+        img_task = self._open_frame_preview(preview_task_file_path)
+        self._mark_task_area(sub, img_task, color, idx)
+        img_task.save(preview_task_file_path, "BMP")
+        self.preview_task_file_path[idx] = preview_task_file_path
+
+    def _get_output_name(self, frame_num):
+        return get_frame_name(self.outfilebasename, self.output_format, frame_num)
+
+    def _update_preview_task_file_path(self, preview_task_file_path):
+        if not self.use_frames:
+            RenderingTask._update_preview_task_file_path(self, preview_task_file_path)
+
+
+def get_frame_name(output_name, ext, frame_num):
+    idr = output_name.rfind("#")
+    idl = idr
+    while idl > 0 and output_name[idl] == "#":
+        idl -= 1
+    if idr > 0:
+        return u"{}.{}".format(output_name[:idl+1] + str(frame_num).zfill(idr-idl) + output_name[idr+1:], ext)
+    else:
+        return u"{}{}.{}".format(output_name, str(frame_num).zfill(DEFAULT_PADDING), ext)
+
+
+def get_task_border(subtask, definition, total_subtasks, output_num=1):
+    res_x, res_y = definition.resolution
+    start_task = subtask.extra_data['start_task']
+    end_task = subtask.extra_data['end_task']
+    frames = len(definition.options.frames)
+
+    if not definition.options.use_frames:
+        return __get_border(start_task, end_task, total_subtasks, res_x, res_y)
+
+    if total_subtasks > frames:
+        parts = total_subtasks / frames
+        return __get_border((start_task - 1) % parts + 1, (end_task - 1) % parts + 1, parts, res_x, res_y)
+
+    return []
+
+
+def get_task_num_from_pixels(p_x, p_y, definition, total_subtasks, output_num=1):
+    res_y = definition.resolution[1]
+    if not definition.options.use_frames:
+        return __num_from_pixel(p_y, res_y, total_subtasks)
+
+    frames = len(definition.options.frames)
+
+    if total_subtasks <= frames:
+        subtask_frames = int(math.ceil(float(frames) / float(total_subtasks)))
+        return int(math.ceil(float(output_num) / subtask_frames))
+
+    parts = total_subtasks / frames
+    return (output_num - 1) * parts + __num_from_pixel(p_y, res_y, parts)
+
+
+def __get_border(start_task, end_task, parts, res_x, res_y):
+    preview_x = 300
+    preview_y = 200
+    if res_x != 0 and res_y != 0:
+        if float(res_x) / float(res_y) > float(preview_x) / float(preview_y):
+            scale_factor = float(preview_x) / float(res_x)
+        else:
+            scale_factor = float(preview_y) / float(res_y)
+        scale_factor = min(1.0, scale_factor)
+    else:
+        scale_factor = 1.0
+    border = []
+    upper = int(math.floor(float(res_y) * scale_factor / float(parts) * (start_task - 1)))
+    lower = int(math.floor(float(res_y) * scale_factor / float(parts) * end_task))
+    for i in range(upper, lower):
+        border.append((0, i))
+        border.append((res_x - 1, i))
+    for i in range(0, res_x):
+        border.append((i, upper))
+        border.append((i, lower))
+    return border
+
+
+def __num_from_pixel(p_y, res_y, tasks):
+    num = int(math.ceil(float(tasks) * float(p_y) / float(res_y)))
+    num = max(num, 1)
+    num = min(num, tasks)
+    return num
+
+
+class FrameRenderingTaskBuilder(RenderingTaskBuilder):
+    TASK_CLASS = FrameRenderingTask
+
+    def _calculate_total(self, defaults, definition):
+        if definition.optimize_total:
+            if self.task_definition.options.use_frames:
+                return len(self.task_definition.options.frames)
+            else:
+                return defaults.default_subtasks
+
+        if self.task_definition.options.use_frames:
+            num_frames = len(self.task_definition.options.frames)
+            if definition.total_subtasks > num_frames:
+                est = int(math.floor(float(definition.total_subtasks) / float(num_frames))) * num_frames
+                if est != definition.total_subtasks:
+                    logger.warning("Too many subtasks for this task. {} subtasks will be used".format(est))
+                return est
+
+            est = int(
+                math.ceil(float(num_frames) / float(math.ceil(float(num_frames) / float(definition.total_subtasks)))))
+            if est != definition.total_subtasks:
+                logger.warning("Too many subtasks for this task. {} subtasks will be used.".format(est))
+
+            return est
+
+        if defaults.min_subtasks <= definition.total_subtasks <= defaults.max_subtasks:
+            return definition.total_subtasks
+        else:
+            return defaults.default_subtasks