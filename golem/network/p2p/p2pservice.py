from collections import deque
from golem_messages import message
import ipaddress
import logging
import random
import time
from threading import Lock

from golem.core import simplechallenge
from golem.diag.service import DiagnosticsProvider
from golem.model import KnownHosts, MAX_STORED_HOSTS, db
from golem.network.p2p.peersession import PeerSession, PeerSessionInfo
from golem.network.transport import tcpnetwork
from golem.network.transport import tcpserver
from golem.network.transport.network import ProtocolFactory, SessionFactory
from golem.ranking.manager.gossip_manager import GossipManager
from .peerkeeper import PeerKeeper, key_distance

logger = logging.getLogger(__name__)

LAST_MESSAGE_BUFFER_LEN = 5  # How many last messages should we keep
# After how many seconds from the last try should we try to connect with seed?
RECONNECT_WITH_SEED_THRESHOLD = 30
# Should nodes that connects with us solve hashcash challenge?
SOLVE_CHALLENGE = True
# Number of neighbors to notify of forwarded sessions
FORWARD_NEIGHBORS_COUNT = 3
# Forwarded sessions batch size
FORWARD_BATCH_SIZE = 12

BASE_DIFFICULTY = 5  # What should be a challenge difficulty?
HISTORY_LEN = 5  # How many entries from challenge history should we remember

TASK_INTERVAL = 10
PEERS_INTERVAL = 30
FORWARD_INTERVAL = 2

SEEDS = [
    ('94.23.57.58', 40102),
    ('94.23.57.58', 40104),
    ('94.23.196.166', 40102),
    ('94.23.196.166', 40104),
    ('188.165.227.180', 40102),
    ('188.165.227.180', 40104)
]


class P2PService(tcpserver.PendingConnectionsServer, DiagnosticsProvider):

    def __init__(
            self,
            node,
            config_desc,
            keys_auth,
            connect_to_known_hosts=True
    ):
        """Create new P2P Server. Listen on port for connections and
           connect to other peers. Keeps up-to-date list of peers information
           and optimal number of open connections.
        :param Node node: Information about this node
        :param ClientConfigDescriptor config_desc: configuration options
        :param KeysAuth keys_auth: authorization manager
        """
        network = tcpnetwork.TCPNetwork(
            ProtocolFactory(
                tcpnetwork.SafeProtocol,
                self,
                SessionFactory(PeerSession)
            ),
            config_desc.use_ipv6
        )
        tcpserver.PendingConnectionsServer.__init__(self, config_desc, network)

        self.node = node
        self.keys_auth = keys_auth
        self.peer_keeper = PeerKeeper(keys_auth.key_id)
        self.task_server = None
        self.resource_server = None
        self.metadata_manager = None
        self.resource_port = 0
        self.suggested_address = {}
        self.suggested_conn_reverse = {}
        self.gossip_keeper = GossipManager()
        self.manager_session = None

        # Useful config options
        self.node_name = self.config_desc.node_name
        self.last_message_time_threshold = self.config_desc.p2p_session_timeout
        self.last_message_buffer_len = LAST_MESSAGE_BUFFER_LEN
        self.last_time_tried_connect_with_seed = 0
        self.reconnect_with_seed_threshold = RECONNECT_WITH_SEED_THRESHOLD
        self.should_solve_challenge = SOLVE_CHALLENGE
        self.challenge_history = deque(maxlen=HISTORY_LEN)
        self.last_challenge = ""
        self.base_difficulty = BASE_DIFFICULTY
        self.connect_to_known_hosts = connect_to_known_hosts
        self.key_difficulty = config_desc.key_difficulty

        # Peers options
        self.peers = {}  # active peers
        self.peer_order = []  # peer connection order
        self.incoming_peers = {}  # known peers with connections
        self.free_peers = []  # peers to which we're not connected
        self.seeds = set()
        self.used_seeds = set()

        self._peer_lock = Lock()

        try:
            self.__remove_redundant_hosts_from_db()
            self.__sync_seeds()
        except Exception as exc:
            logger.error("Error reading seed addresses: {}".format(exc))

        # Timers
        self.last_peers_request = time.time()
        self.last_tasks_request = time.time()
        self.last_refresh_peers = time.time()
        self.last_forward_request = time.time()

        self.last_messages = []
        random.seed()

    def _listening_established(self, port):
        super(P2PService, self)._listening_established(port)
        self.node.p2p_prv_port = port

    def connect_to_network(self):
        self.connect_to_seeds()
        if not self.connect_to_known_hosts:
            return

        for host in KnownHosts.select().where(KnownHosts.is_seed == False):  # noqa
            ip_address = host.ip_address
            port = host.port

            logger.debug("Connecting to {}:{}".format(ip_address, port))
            try:
                socket_address = tcpnetwork.SocketAddress(ip_address, port)
                self.connect(socket_address)
            except Exception as exc:
                logger.error("Cannot connect to host {}:{}: {}"
                             .format(ip_address, port, exc))

    def connect_to_seeds(self):
        self.last_time_tried_connect_with_seed = time.time()
        if not self.connect_to_known_hosts:
            return

        for _ in range(len(self.seeds)):
            ip_address, port = self._get_next_random_seed()
            try:
                socket_address = tcpnetwork.SocketAddress(ip_address, port)
                self.connect(socket_address)
            except Exception as exc:
                logger.error("Cannot connect to seed %s:%s: %s",
                             ip_address, port, exc)
                continue
            break  # connected

    def connect(self, socket_address):
        if not self.active:
            return

        connect_info = tcpnetwork.TCPConnectInfo(
            [socket_address],
            self.__connection_established,
            P2PService.__connection_failure
        )
        self.network.connect(connect_info)

    def disconnect(self):
        peers = dict(self.peers)
        for peer in peers.values():
            peer.dropped()

    def pause(self):
        super(P2PService, self).pause()

    def resume(self):
        super(P2PService, self).resume()

    def new_connection(self, session):
        if self.active:
            session.start()
        else:
            session.disconnect(
                message.Disconnect.REASON.NoMoreMessages
            )

    def add_known_peer(self, node, ip_address, port):
        is_seed = node.is_super_node() if node else False

        try:
            with db.transaction():
                KnownHosts.delete().where(
                    (KnownHosts.ip_address == ip_address)
                    & (KnownHosts.port == port)
                ).execute()

                KnownHosts.insert(
                    ip_address=ip_address,
                    port=port,
                    last_connected=time.time(),
                    is_seed=is_seed
                ).execute()

            self.__remove_redundant_hosts_from_db()
            self.__sync_seeds()

        except Exception as err:
            logger.error(
                "Couldn't add known peer %r:%r : %s",
                ip_address,
                port,
                err
            )

    def set_metadata_manager(self, metadata_manager):
        self.metadata_manager = metadata_manager

    def interpret_metadata(self, *args, **kwargs):
        self.metadata_manager.interpret_metadata(*args, **kwargs)

    def sync_network(self):
        """Get information about new tasks and new peers in the network.
           Remove excess information about peers
        """
        super().sync_network(timeout=self.last_message_time_threshold)

        now = time.time()

        # We are given access to TaskServer by Client in start_network method.
        # We don't want to send GetTasks messages, before we can handle them.
        if self.task_server and now - self.last_tasks_request > TASK_INTERVAL:
            self.last_tasks_request = now
            self._send_get_tasks()

        if now - self.last_peers_request > PEERS_INTERVAL:
            self.last_peers_request = now
            self.__sync_free_peers()
            self.__sync_peer_keeper()
            self.__send_get_peers()

        if now - self.last_forward_request > FORWARD_INTERVAL:
            self.last_forward_request = now
            self._sync_forward_requests()

        self.__remove_old_peers()
        self._sync_pending()
        if len(self.peers) == 0:
            delta = time.time() - self.last_time_tried_connect_with_seed
            if delta > self.reconnect_with_seed_threshold:
                self.connect_to_seeds()

    def get_diagnostics(self, output_format):
        peer_data = []
        for peer in self.peers.values():
            peer = PeerSessionInfo(peer).get_simplified_repr()
            peer_data.append(peer)
        return self._format_diagnostics(peer_data, output_format)

    def ping_peers(self, interval):
        """ Send ping to all peers with whom this peer has open connection
        :param int interval: will send ping only if time from last ping
                             was longer than interval
        """
        for p in list(self.peers.values()):
            p.ping(interval)

    def find_peer(self, key_id):
        """ Find peer with given id on list of active connections
        :param key_id: id of a searched peer
        :return None|PeerSession: connection to a given peer or None
        """
        return self.peers.get(key_id)

    def get_peers(self):
        """ Return all open connection to other peers that this node keeps
        :return dict: dictionary of peers sessions
        """
        return self.peers

    def add_peer(self, key_id, peer):
        """ Add a new open connection with a peer to the list of peers
        :param str key_id: peer id
        :param PeerSession peer: peer session with given peer
        """
        logger.info(
            "Adding peer %r, key id difficulty: %r",
            key_id,
            self.keys_auth.get_difficulty(peer.key_id)
        )
        with self._peer_lock:
            self.peers[key_id] = peer
            self.peer_order.append(key_id)
        # Timeouts of this session/peer will be hanled in sync_network()
        try:
            self.pending_sessions.remove(peer)
        except KeyError:
            pass

    def add_to_peer_keeper(self, peer_info):
        """ Add information about peer to the peer keeper
        :param Node peer_info: information about new peer
        """
        peer_to_ping_info = self.peer_keeper.add_peer(peer_info)
        if peer_to_ping_info and peer_to_ping_info.key in self.peers:
            peer_to_ping = self.peers[peer_to_ping_info.key]
            if peer_to_ping:
                peer_to_ping.ping(0)

    def pong_received(self, key_num):
        """ React to pong received from other node
        :param key_num: public key of a ping sender
        :return:
        """
        self.peer_keeper.pong_received(key_num)

    def try_to_add_peer(self, peer_info, force=False):
        """ Add peer to inner peer information
        :param dict peer_info: dictionary with information about peer
        :param force: add or overwrite existing data
        """
        key_id = peer_info["node"].key
        if force or self.__is_new_peer(key_id):
            logger.info(
                "add peer to incoming %r %r %r (%r)",
                peer_info["node_name"],
                peer_info["address"],
                peer_info["port"],
                key_id
            )

            self.incoming_peers[key_id] = {"address": peer_info["address"],
                                           "port": peer_info["port"],
                                           "node": peer_info["node"],
                                           "node_name": peer_info["node_name"],
                                           "conn_trials": 0}
            if key_id not in self.free_peers:
                self.free_peers.append(key_id)
            logger.debug(self.incoming_peers)

    def remove_peer(self, peer_session):
        """ Remove given peer session
        :param PeerSession peer_session: remove peer session
        """
        self.remove_pending_conn(peer_session.conn_id)

        peer_id = peer_session.key_id
        stored_session = self.peers.get(peer_id)

        if stored_session == peer_session:
            self.remove_peer_by_id(peer_id)

    def remove_peer_by_id(self, peer_id):
        """ Remove peer session with peer that has given id
        :param str peer_id:
        """
        with self._peer_lock:
            peer = self.peers.pop(peer_id, None)
            self.incoming_peers.pop(peer_id, None)
            self.suggested_address.pop(peer_id, None)
            self.suggested_conn_reverse.pop(peer_id, None)

            if peer_id in self.free_peers:
                self.free_peers.remove(peer_id)
            if peer_id in self.peer_order:
                self.peer_order.remove(peer_id)

        if not peer:
            logger.info("Can't remove peer {}, unknown peer".format(peer_id))

    def refresh_peer(self, peer):
        self.remove_peer(peer)
        self.try_to_add_peer({"address": peer.address,
                              "port": peer.port,
                              "node": peer.node_info,
                              "node_name": peer.node_name},
                             force=True)

    def enough_peers(self):
        """Inform whether peer has optimal or more open connections with
           other peers
        :return bool: True if peer has enough open connections with other
                      peers, False otherwise
        """
        with self._peer_lock:
            return len(self.peers) >= self.config_desc.opt_peer_num

    def set_last_message(self, type_, client_key_id, t, msg, address, port):
        """Add given message to last message buffer and inform peer keeper
           about it
        :param int type_: message time
        :param client_key_id: public key of a message sender
        :param float t: time of receiving message
        :param Message msg: received message
        :param str address: sender address
        :param int port: sender port
        """
        self.peer_keeper.set_last_message_time(client_key_id)
        if len(self.last_messages) >= self.last_message_buffer_len:
            self.last_messages = self.last_messages[
                -(self.last_message_buffer_len - 1):
            ]

        self.last_messages.append([type_, t, address, port, msg])

    def get_last_messages(self):
        """ Return list of a few recent messages
        :return list: last messages
        """
        return self.last_messages

    def manager_session_disconnect(self, uid):
        """ Remove manager session
        """
        self.manager_session = None

    def change_config(self, config_desc):
        """ Change configuration descriptor.
        If node_name was changed, send hello to all peers to update node_name.
        If listening port is changed, than stop listening on old port and start
        listening on a new one. If seed address is changed, connect to a new
        seed.
        Change configuration for resource server.
        :param ClientConfigDescriptor config_desc: new config descriptor
        """

        is_node_name_changed = self.node_name != config_desc.node_name

        tcpserver.TCPServer.change_config(self, config_desc)
        self.node_name = config_desc.node_name

        self.last_message_time_threshold = self.config_desc.p2p_session_timeout

        for peer in list(self.peers.values()):
            if peer.port == self.config_desc.seed_port\
                    and peer.address == self.config_desc.seed_host:
                return

        if self.config_desc.seed_host and self.config_desc.seed_port:
            try:
                socket_address = tcpnetwork.SocketAddress(
                    self.config_desc.seed_host,
                    self.config_desc.seed_port
                )
                self.connect(socket_address)
            except ipaddress.AddressValueError as err:
                logger.error('Invalid seed address: ' + str(err))

        if self.resource_server:
            self.resource_server.change_config(config_desc)

    def change_address(self, th_dict_repr):
        """ Change peer address in task header dictionary representation
        :param dict th_dict_repr: task header dictionary representation
                                  that should be changed
        """
        try:
            id_ = th_dict_repr["task_owner_key_id"]

            if self.peers[id_]:
                th_dict_repr["address"] = self.peers[id_].address
                th_dict_repr["port"] = self.peers[id_].port
        except KeyError as err:
            logger.error("Wrong task representation: {}".format(err))

    def check_solution(self, solution, challenge, difficulty):
        """
        Check whether solution is valid for given challenge and it's difficulty
        :param str solution: solution to check
        :param str challenge: solved puzzle
        :param int difficulty: difficulty of a challenge
        :return boolean: true if challenge has been correctly solved,
                         false otherwise
        """
        return simplechallenge.accept_challenge(challenge, solution, difficulty)

    def solve_challenge(self, key_id, challenge, difficulty):
        """ Solve challenge with given difficulty for a node with key_id
        :param str key_id: key id of a node that has send this challenge
        :param str challenge: puzzle to solve
        :param int difficulty: difficulty of challenge
        :return str: solution of a challenge
        """
        self.challenge_history.append([key_id, challenge])
        solution, time_ = simplechallenge.solve_challenge(
            challenge, difficulty)
        logger.debug(
            "Solved challenge with difficulty %r in %r sec",
            difficulty,
            time_
        )
        return solution

    def get_peers_degree(self):
        """ Return peers degree level
        :return dict: dictionary where peers ids are keys and their
                      degrees are values
        """
        return {peer.key_id: peer.degree for peer in list(self.peers.values())}

    def get_key_id(self):
        """ Return node public key in a form of an id """
        return self.peer_keeper.key_num

<<<<<<< HEAD
    def key_changed(self):
        """React to the fact that key id has been changed. Drop all
           connections with peer,
        restart peer keeper and connect to the network with new key id.
        """
        self.peer_keeper.restart(self.keys_auth.key_id)
        for p in list(self.peers.values()):
            p.dropped()

        try:
            socket_address = tcpnetwork.SocketAddress(
                self.config_desc.seed_host,
                self.config_desc.seed_port
            )
            self.connect(socket_address)
        except ipaddress.AddressValueError as err:
            logger.error("Invalid seed address: %s", err)

    def encrypt(self, data, public_key):
        """Encrypt data with given public_key. If no public_key is given,
           or it's equal to zero
         return data
        :param str data: data that should be encrypted
        :param public_key: public key that should be used to encrypt the data
        :return str: encrypted data (or data if no public key was given)
        """
        if public_key == 0 or public_key is None:
            return data
        return self.keys_auth.encrypt(data, public_key)

    def decrypt(self, data):
        """ Decrypt given data
        :param str data: encrypted data
        :return str: data decrypted with private key
        """
        return self.keys_auth.decrypt(data)

    def sign(self, data):
        """ Sign given data with private key
        :param str data: data to be signed
        :return str: data signed with private key
        """
        return self.keys_auth.sign(data)

    def verify_sig(self, sig, data, public_key):
        """ Verify the validity of signature
        :param str sig: signature
        :param str data: expected data
        :param public_key: public key that should be used
                           to verify signed data.
        :return bool: verification result
        """
        return self.keys_auth.verify(sig, data, public_key)

=======
>>>>>>> be98186a
    def set_suggested_address(self, client_key_id, addr, port):
        """Set suggested address for peer. This node will be used as first
           for connection attempt
        :param str client_key_id: peer public key
        :param str addr: peer suggested address
        :param int port: peer suggested port
                         [this argument is ignored right now]
        :return:
        """
        self.suggested_address[client_key_id] = addr

    def get_suggested_conn_reverse(self, client_key_id):
        return self.suggested_conn_reverse.get(client_key_id, False)

    def set_suggested_conn_reverse(self, client_key_id, value=True):
        self.suggested_conn_reverse[client_key_id] = value

    def get_socket_addresses(self, node_info, port, key_id):
        """ Change node info into tcp addresses. Add suggested address
        :param Node node_info: node information
        :param int port: port that should be used
        :param key_id: node's public key
        :return:
        """
        socket_addresses = tcpserver.PendingConnectionsServer\
            .get_socket_addresses(
                self,
                node_info,
                port,
                key_id
            )
        addr = self.suggested_address.get(key_id, None)
        if addr:
            socket_addresses += [tcpnetwork.SocketAddress(addr, port)]
        return socket_addresses

    # Kademlia functions
    #############################
    def send_find_nodes(self, peers_to_find):
        """Kademlia find node function. Send find node request
           to the closest neighbours
         of a sought node
        :param dict peers_to_find: list of nodes that should be find with
                                   their closest neighbours list
        """
        for node_key_id, neighbours in peers_to_find.items():
            for neighbour in neighbours:
                peer = self.peers.get(neighbour.key)
                if peer:
                    peer.send_find_node(node_key_id)

    # Find node
    #############################
    def find_node(self, node_key_id, alpha=None):
        """Kademlia find node function. Find closest neighbours of a node
           with given public key
        :param node_key_id: public key of a sought node
        :param alpha: number of neighbours to find
        :return list: list of information about closest neighbours
        """
        alpha = alpha or self.peer_keeper.concurrency

        if node_key_id is None:
            peers = list(self.peers.values())
            alpha = min(alpha, len(peers))
            neighbours = random.sample(peers, alpha)

            def _mapper(peer):
                return {
                    'address': peer.address,
                    'port': peer.listen_port,
                    'node_name': peer.node_name,
                    'node': peer.node_info,
                }
        else:
            neighbours = self.peer_keeper.neighbours(node_key_id, alpha)

            def _mapper(peer):
                return {
                    "address": peer.prv_addr,
                    "port": peer.prv_port,
                    "id": peer.key,
                    "node": peer,
                    "node_name": peer.node_name,
                }

        return [_mapper(peer) for peer in neighbours]

    # Resource functions
    #############################
    def set_resource_server(self, resource_server):
        """ Set resource server
        :param BaseResourceServer resource_server: resource server instance
        """
        self.resource_server = resource_server

<<<<<<< HEAD
    def set_resource_peer(self, addr, port):
        """Set resource server port and add it to resource peers set
        :param str addr: address of resource server
        :param int port: resource server listen port
        """
        self.resource_port = port
        self.resource_peers[self.keys_auth.key_id] = [
            addr,
            port,
            self.node_name,
            self.node
        ]

    def send_get_resource_peers(self):
        """ Request information about resource peers from peers"""
        for p in list(self.peers.values()):
            p.send_get_resource_peers()

    def get_resource_peers(self):
        """ Prepare information about resource peers
        :return list: list of resource peers information
        """
        resource_peers_info = []
        resource_peers = dict(self.resource_peers)
        for key_id, additional_items in resource_peers.items():
            [addr, port, node_name, node_info] = additional_items
            resource_peers_info.append({
                'node_name': node_name,
                'addr': addr,
                'port': port,
                'key_id': key_id,
                'node': node_info,
            })

        return resource_peers_info

    def set_resource_peers(self, resource_peers):
        """ Add new resource peers information to resource server
        :param dict resource_peers: dictionary resource peers known by
        :return:
        """
        for peer in resource_peers:
            try:
                if peer['key_id'] != self.keys_auth.get_key_id():
                    self.resource_peers[peer['key_id']] = [
                        peer['addr'],
                        peer['port'],
                        peer['node_name'],
                        peer['node'],
                    ]
            except KeyError as err:
                logger.error(
                    "Wrong set peer message (peer: %r): %r",
                    peer,
                    str(err)
                )
        resource_peers_copy = self.resource_peers.copy()
        if self.get_key_id() in resource_peers_copy:
            del resource_peers_copy[self.node_name]
        self.resource_server.set_resource_peers(resource_peers_copy)

=======
>>>>>>> be98186a
    # TASK FUNCTIONS
    ############################
    def get_own_tasks_headers(self):
        """ Return a list of a known tasks headers
        :return list: list of task header
        """
        return self.task_server.get_own_tasks_headers()

    def get_others_tasks_headers(self):
        """ Return a list of a known tasks headers
        :return list: list of task header
        """
        return self.task_server.get_others_tasks_headers()

    def add_task_header(self, th_dict_repr):
        """ Add new task header to a list of known task headers
        :param dict th_dict_repr: new task header dictionary representation
        :return bool: True if a task header was in a right format,
                      False otherwise
        """
        return self.task_server.add_task_header(th_dict_repr)

    def remove_task_header(self, task_id) -> bool:
        """ Remove header of a task with given id from a list of a known tasks
        :param str task_id: id of a task that should be removed
        :return: False if task was already removed
        """
        return self.task_server.remove_task_header(task_id)

    def remove_task(self, task_id):
        """ Ask all peers to remove information about given task
        :param str task_id: id of a task that should be removed
        """
        for p in list(self.peers.values()):
            p.send_remove_task(task_id)

    def want_to_start_task_session(
            self,
            key_id,
            node_info,
            conn_id,
            super_node_info=None
    ):
        """Inform peer with public key <key_id> that node from node info wants
           to start task session with him. If peer with given id is on a list
           of peers that this message will be send directly. Otherwise all
           peers will receive a request to pass this message.
        :param str key_id: key id of a node that should open a task session
        :param Node node_info: information about node that requested session
        :param str conn_id: connection id for reference
        :param Node|None super_node_info: *Default: None* information about
                                          node with public ip that took part
                                          in message transport
        """
        if not self.task_server.task_connections_helper.is_new_conn_request(
                key_id, node_info):
            # fixme
            self.task_server.remove_pending_conn(conn_id)
            self.task_server.remove_responses(conn_id)
            return

        if super_node_info is None and self.node.is_super_node():
            super_node_info = self.node

        connected_peer = self.peers.get(key_id)
        if connected_peer:
            if node_info.key == self.node.key:
                self.set_suggested_conn_reverse(key_id)
            connected_peer.send_want_to_start_task_session(
                node_info,
                conn_id,
                super_node_info
            )
            logger.debug("Starting task session with {}".format(key_id))
            return

        msg_snd = False

        peers = list(self.peers.values())  # may change during iteration
        distances = sorted(
            (p for p in peers if p.key_id != node_info.key and p.verified),
            key=lambda p: key_distance(key_id, p.key_id)
        )

        for peer in distances[:FORWARD_NEIGHBORS_COUNT]:
            self.task_server.task_connections_helper.forward_queue_put(
                peer, key_id, node_info, conn_id, super_node_info
            )
            msg_snd = True

        if msg_snd and node_info.key == self.node.key:
            self.task_server.add_forwarded_session_request(key_id, conn_id)

        # TODO This method should be only sent to supernodes or nodes
        # that are closer to the target node

        if not msg_snd and node_info.key == self.get_key_id():
            self.task_server\
                .task_connections_helper.cannot_start_task_session(conn_id)

    def peer_want_task_session(self, node_info, super_node_info, conn_id):
        """Process request to start task session from this node to a node
           from node_info.
        :param Node node_info: node that requests task session with this node
        :param Node|None super_node_info: information about supernode
                                          that has passed this information
        :param conn_id: connection id
        """
        self.task_server.start_task_session(
            node_info,
            super_node_info,
            conn_id
        )

    #############################
    # RANKING FUNCTIONS         #
    #############################
    def send_gossip(self, gossip, send_to):
        """ send gossip to given peers
        :param list gossip: list of gossips that should be sent
        :param list send_to: list of ids of peers that should receive gossip
        """
        for peer_id in send_to:
            peer = self.find_peer(peer_id)
            if peer is not None:
                peer.send_gossip(gossip)

    def hear_gossip(self, gossip):
        """ Add newly heard gossip to the gossip list
        :param list gossip: list of gossips from one peer
        """
        self.gossip_keeper.add_gossip(gossip)

    def pop_gossips(self):
        """ Return all gathered gossips and clear gossip buffer
        :return list: list of all gossips
        """
        return self.gossip_keeper.pop_gossips()

    def send_stop_gossip(self):
        """ Send stop gossip message to all peers
        """
        for peer in list(self.peers.values()):
            peer.send_stop_gossip()

    def stop_gossip(self, id_):
        """ Register that peer with given id has stopped gossiping
        :param str id_: id of a string that has stopped gossiping
        """
        self.gossip_keeper.register_that_peer_stopped_gossiping(id_)

    def pop_stop_gossip_form_peers(self):
        """ Return set of all peers that has stopped gossiping
        :return set: set of peers id's
        """
        return self.gossip_keeper.pop_peers_that_stopped_gossiping()

    def push_local_rank(self, node_id, loc_rank):
        """ Send local rank to peers
        :param str node_id: id of anode that this opinion is about
        :param list loc_rank: opinion about this node
        :return:
        """
        for peer in list(self.peers.values()):
            peer.send_loc_rank(node_id, loc_rank)

    def safe_neighbour_loc_rank(self, neigh_id, about_id, rank):
        """
        Add local rank from neighbour to the collection
        :param str neigh_id: id of a neighbour - opinion giver
        :param str about_id: opinion is about a node with this id
        :param list rank: opinion that node <neigh_id> has about
                          node <about_id>
        :return:
        """
        self.gossip_keeper.add_neighbour_loc_rank(neigh_id, about_id, rank)

    def pop_neighbours_loc_ranks(self):
        """Return all local ranks that was collected in that round
           and clear the rank list
        :return list: list of all neighbours local rank sent to this node
        """
        return self.gossip_keeper.pop_neighbour_loc_ranks()

    def _set_conn_established(self):
        self.conn_established_for_type.update({
            P2PConnTypes.Start: self.__connection_established
        })

    def _set_conn_failure(self):
        self.conn_failure_for_type.update({
            P2PConnTypes.Start: P2PService.__connection_failure
        })

    def _set_conn_final_failure(self):
        self.conn_final_failure_for_type.update({
            P2PConnTypes.Start: P2PService.__connection_final_failure
        })

    # In the future it may be changed to something more flexible
    # and more connected with key_id
    def _get_difficulty(self, key_id):
        return self.base_difficulty

    def _get_challenge(self, key_id):
        self.last_challenge = simplechallenge.create_challenge(
            self.challenge_history,
            self.last_challenge
        )
        return self.last_challenge

    #############################
    # PRIVATE SECTION
    #############################

    def __send_get_peers(self):
        for p in list(self.peers.values()):
            p.send_get_peers()

    def _send_get_tasks(self):
        for p in list(self.peers.values()):
            p.send_get_tasks()

    def __connection_established(self, session, conn_id=None):
        peer_conn = session.conn.transport.getPeer()
        ip_address = peer_conn.host
        port = peer_conn.port

        session.conn_id = conn_id
        self._mark_connected(conn_id, session.address, session.port)

        logger.debug("Connection to peer established. {}: {}, conn_id {}"
                     .format(ip_address, port, conn_id))

    @staticmethod
    def __connection_failure(conn_id=None):
        logger.info("Connection to peer failure {}.".format(conn_id))

    @staticmethod
    def __connection_final_failure(conn_id=None):
        logger.info("Can't connect to peer {}.".format(conn_id))

    def __is_new_peer(self, id_):
        return id_ not in self.incoming_peers\
            and not self.__is_connected_peer(id_)

    def __is_connected_peer(self, id_):
        return id_ in self.peers or int(id_, 16) == self.get_key_id()

    def __remove_old_peers(self):
        for peer in list(self.peers.values()):
            delta = time.time() - peer.last_message_time
            if delta > self.last_message_time_threshold:
                self.remove_peer(peer)
                peer.disconnect(
                    message.Disconnect.REASON.Timeout
                )

    def _sync_forward_requests(self):
        helper = self.task_server.task_connections_helper
        entries = helper.forward_queue_get(FORWARD_BATCH_SIZE)

        for entry in entries:
            peer, args = entry[0](), entry[1]  # weakref
            if peer:
                peer.send_set_task_session(*args)

    def __sync_free_peers(self):
        while self.free_peers and not self.enough_peers():

            peer_id = random.choice(self.free_peers)
            self.free_peers.remove(peer_id)

            if not self.__is_connected_peer(peer_id):
                peer = self.incoming_peers[peer_id]
                node = peer['node']

                if peer['address'] == node.pub_addr:
                    port = node.p2p_pub_port or node.p2p_prv_port
                else:
                    port = node.p2p_prv_port

                logger.info(
                    "Connecting to peer %r:%r",
                    peer['address'],
                    port
                )
                # increment connection trials
                self.incoming_peers[peer_id]["conn_trials"] += 1
                self._add_pending_request(
                    P2PConnTypes.Start,
                    node,
                    port,
                    node.key,
                    args={}
                )

    def __sync_peer_keeper(self):
        self.__remove_sessions_to_end_from_peer_keeper()
        peers_to_find = self.peer_keeper.sync()
        self.__remove_sessions_to_end_from_peer_keeper()
        if peers_to_find:
            self.send_find_nodes(peers_to_find)

    def __sync_seeds(self, known_hosts=None):
        if not known_hosts:
            known_hosts = KnownHosts.select().where(KnownHosts.is_seed)

        self.seeds = {(x.ip_address, x.port) for x in known_hosts if x.is_seed}
        self.seeds.update(SEEDS)

        ip_address = self.config_desc.seed_host
        port = self.config_desc.seed_port
        if ip_address and port:
            self.seeds.add((ip_address, port))

        for config_seed in self.config_desc.seeds.split(None):
            try:
                ip_address, port = config_seed.split(':', 1)
                port = int(port)
                # Verify that ip_address is valid.
                # Throws ipaddress.AddressValueError.
                ipaddress.ip_address(ip_address)
            except ValueError:
                logger.info(
                    "Invalid seed from config: %r. Ignoring.",
                    config_seed
                )
                continue
            self.seeds.add((ip_address, port))

    def _get_next_random_seed(self):
        # this loop won't execute more than twice
        while True:
            for seed in random.sample(self.seeds, k=len(self.seeds)):
                if seed not in self.used_seeds:
                    self.used_seeds.add(seed)
                    return seed
            self.used_seeds = set()

    def __remove_sessions_to_end_from_peer_keeper(self):
        for node in self.peer_keeper.sessions_to_end:
            self.remove_peer_by_id(node.key)
        self.peer_keeper.sessions_to_end = []

    @staticmethod
    def __remove_redundant_hosts_from_db():
        to_delete = KnownHosts.select() \
            .order_by(KnownHosts.last_connected.desc()) \
            .offset(MAX_STORED_HOSTS)
        KnownHosts.delete() \
            .where(KnownHosts.id << to_delete) \
            .execute()


class P2PConnTypes(object):
    """ P2P Connection Types that allows to choose right reaction  """
    Start = 1
<|MERGE_RESOLUTION|>--- conflicted
+++ resolved
@@ -1,1082 +1,962 @@
-from collections import deque
-from golem_messages import message
-import ipaddress
-import logging
-import random
-import time
-from threading import Lock
-
-from golem.core import simplechallenge
-from golem.diag.service import DiagnosticsProvider
-from golem.model import KnownHosts, MAX_STORED_HOSTS, db
-from golem.network.p2p.peersession import PeerSession, PeerSessionInfo
-from golem.network.transport import tcpnetwork
-from golem.network.transport import tcpserver
-from golem.network.transport.network import ProtocolFactory, SessionFactory
-from golem.ranking.manager.gossip_manager import GossipManager
-from .peerkeeper import PeerKeeper, key_distance
-
-logger = logging.getLogger(__name__)
-
-LAST_MESSAGE_BUFFER_LEN = 5  # How many last messages should we keep
-# After how many seconds from the last try should we try to connect with seed?
-RECONNECT_WITH_SEED_THRESHOLD = 30
-# Should nodes that connects with us solve hashcash challenge?
-SOLVE_CHALLENGE = True
-# Number of neighbors to notify of forwarded sessions
-FORWARD_NEIGHBORS_COUNT = 3
-# Forwarded sessions batch size
-FORWARD_BATCH_SIZE = 12
-
-BASE_DIFFICULTY = 5  # What should be a challenge difficulty?
-HISTORY_LEN = 5  # How many entries from challenge history should we remember
-
-TASK_INTERVAL = 10
-PEERS_INTERVAL = 30
-FORWARD_INTERVAL = 2
-
-SEEDS = [
-    ('94.23.57.58', 40102),
-    ('94.23.57.58', 40104),
-    ('94.23.196.166', 40102),
-    ('94.23.196.166', 40104),
-    ('188.165.227.180', 40102),
-    ('188.165.227.180', 40104)
-]
-
-
-class P2PService(tcpserver.PendingConnectionsServer, DiagnosticsProvider):
-
-    def __init__(
-            self,
-            node,
-            config_desc,
-            keys_auth,
-            connect_to_known_hosts=True
-    ):
-        """Create new P2P Server. Listen on port for connections and
-           connect to other peers. Keeps up-to-date list of peers information
-           and optimal number of open connections.
-        :param Node node: Information about this node
-        :param ClientConfigDescriptor config_desc: configuration options
-        :param KeysAuth keys_auth: authorization manager
-        """
-        network = tcpnetwork.TCPNetwork(
-            ProtocolFactory(
-                tcpnetwork.SafeProtocol,
-                self,
-                SessionFactory(PeerSession)
-            ),
-            config_desc.use_ipv6
-        )
-        tcpserver.PendingConnectionsServer.__init__(self, config_desc, network)
-
-        self.node = node
-        self.keys_auth = keys_auth
-        self.peer_keeper = PeerKeeper(keys_auth.key_id)
-        self.task_server = None
-        self.resource_server = None
-        self.metadata_manager = None
-        self.resource_port = 0
-        self.suggested_address = {}
-        self.suggested_conn_reverse = {}
-        self.gossip_keeper = GossipManager()
-        self.manager_session = None
-
-        # Useful config options
-        self.node_name = self.config_desc.node_name
-        self.last_message_time_threshold = self.config_desc.p2p_session_timeout
-        self.last_message_buffer_len = LAST_MESSAGE_BUFFER_LEN
-        self.last_time_tried_connect_with_seed = 0
-        self.reconnect_with_seed_threshold = RECONNECT_WITH_SEED_THRESHOLD
-        self.should_solve_challenge = SOLVE_CHALLENGE
-        self.challenge_history = deque(maxlen=HISTORY_LEN)
-        self.last_challenge = ""
-        self.base_difficulty = BASE_DIFFICULTY
-        self.connect_to_known_hosts = connect_to_known_hosts
-        self.key_difficulty = config_desc.key_difficulty
-
-        # Peers options
-        self.peers = {}  # active peers
-        self.peer_order = []  # peer connection order
-        self.incoming_peers = {}  # known peers with connections
-        self.free_peers = []  # peers to which we're not connected
-        self.seeds = set()
-        self.used_seeds = set()
-
-        self._peer_lock = Lock()
-
-        try:
-            self.__remove_redundant_hosts_from_db()
-            self.__sync_seeds()
-        except Exception as exc:
-            logger.error("Error reading seed addresses: {}".format(exc))
-
-        # Timers
-        self.last_peers_request = time.time()
-        self.last_tasks_request = time.time()
-        self.last_refresh_peers = time.time()
-        self.last_forward_request = time.time()
-
-        self.last_messages = []
-        random.seed()
-
-    def _listening_established(self, port):
-        super(P2PService, self)._listening_established(port)
-        self.node.p2p_prv_port = port
-
-    def connect_to_network(self):
-        self.connect_to_seeds()
-        if not self.connect_to_known_hosts:
-            return
-
-        for host in KnownHosts.select().where(KnownHosts.is_seed == False):  # noqa
-            ip_address = host.ip_address
-            port = host.port
-
-            logger.debug("Connecting to {}:{}".format(ip_address, port))
-            try:
-                socket_address = tcpnetwork.SocketAddress(ip_address, port)
-                self.connect(socket_address)
-            except Exception as exc:
-                logger.error("Cannot connect to host {}:{}: {}"
-                             .format(ip_address, port, exc))
-
-    def connect_to_seeds(self):
-        self.last_time_tried_connect_with_seed = time.time()
-        if not self.connect_to_known_hosts:
-            return
-
-        for _ in range(len(self.seeds)):
-            ip_address, port = self._get_next_random_seed()
-            try:
-                socket_address = tcpnetwork.SocketAddress(ip_address, port)
-                self.connect(socket_address)
-            except Exception as exc:
-                logger.error("Cannot connect to seed %s:%s: %s",
-                             ip_address, port, exc)
-                continue
-            break  # connected
-
-    def connect(self, socket_address):
-        if not self.active:
-            return
-
-        connect_info = tcpnetwork.TCPConnectInfo(
-            [socket_address],
-            self.__connection_established,
-            P2PService.__connection_failure
-        )
-        self.network.connect(connect_info)
-
-    def disconnect(self):
-        peers = dict(self.peers)
-        for peer in peers.values():
-            peer.dropped()
-
-    def pause(self):
-        super(P2PService, self).pause()
-
-    def resume(self):
-        super(P2PService, self).resume()
-
-    def new_connection(self, session):
-        if self.active:
-            session.start()
-        else:
-            session.disconnect(
-                message.Disconnect.REASON.NoMoreMessages
-            )
-
-    def add_known_peer(self, node, ip_address, port):
-        is_seed = node.is_super_node() if node else False
-
-        try:
-            with db.transaction():
-                KnownHosts.delete().where(
-                    (KnownHosts.ip_address == ip_address)
-                    & (KnownHosts.port == port)
-                ).execute()
-
-                KnownHosts.insert(
-                    ip_address=ip_address,
-                    port=port,
-                    last_connected=time.time(),
-                    is_seed=is_seed
-                ).execute()
-
-            self.__remove_redundant_hosts_from_db()
-            self.__sync_seeds()
-
-        except Exception as err:
-            logger.error(
-                "Couldn't add known peer %r:%r : %s",
-                ip_address,
-                port,
-                err
-            )
-
-    def set_metadata_manager(self, metadata_manager):
-        self.metadata_manager = metadata_manager
-
-    def interpret_metadata(self, *args, **kwargs):
-        self.metadata_manager.interpret_metadata(*args, **kwargs)
-
-    def sync_network(self):
-        """Get information about new tasks and new peers in the network.
-           Remove excess information about peers
-        """
-        super().sync_network(timeout=self.last_message_time_threshold)
-
-        now = time.time()
-
-        # We are given access to TaskServer by Client in start_network method.
-        # We don't want to send GetTasks messages, before we can handle them.
-        if self.task_server and now - self.last_tasks_request > TASK_INTERVAL:
-            self.last_tasks_request = now
-            self._send_get_tasks()
-
-        if now - self.last_peers_request > PEERS_INTERVAL:
-            self.last_peers_request = now
-            self.__sync_free_peers()
-            self.__sync_peer_keeper()
-            self.__send_get_peers()
-
-        if now - self.last_forward_request > FORWARD_INTERVAL:
-            self.last_forward_request = now
-            self._sync_forward_requests()
-
-        self.__remove_old_peers()
-        self._sync_pending()
-        if len(self.peers) == 0:
-            delta = time.time() - self.last_time_tried_connect_with_seed
-            if delta > self.reconnect_with_seed_threshold:
-                self.connect_to_seeds()
-
-    def get_diagnostics(self, output_format):
-        peer_data = []
-        for peer in self.peers.values():
-            peer = PeerSessionInfo(peer).get_simplified_repr()
-            peer_data.append(peer)
-        return self._format_diagnostics(peer_data, output_format)
-
-    def ping_peers(self, interval):
-        """ Send ping to all peers with whom this peer has open connection
-        :param int interval: will send ping only if time from last ping
-                             was longer than interval
-        """
-        for p in list(self.peers.values()):
-            p.ping(interval)
-
-    def find_peer(self, key_id):
-        """ Find peer with given id on list of active connections
-        :param key_id: id of a searched peer
-        :return None|PeerSession: connection to a given peer or None
-        """
-        return self.peers.get(key_id)
-
-    def get_peers(self):
-        """ Return all open connection to other peers that this node keeps
-        :return dict: dictionary of peers sessions
-        """
-        return self.peers
-
-    def add_peer(self, key_id, peer):
-        """ Add a new open connection with a peer to the list of peers
-        :param str key_id: peer id
-        :param PeerSession peer: peer session with given peer
-        """
-        logger.info(
-            "Adding peer %r, key id difficulty: %r",
-            key_id,
-            self.keys_auth.get_difficulty(peer.key_id)
-        )
-        with self._peer_lock:
-            self.peers[key_id] = peer
-            self.peer_order.append(key_id)
-        # Timeouts of this session/peer will be hanled in sync_network()
-        try:
-            self.pending_sessions.remove(peer)
-        except KeyError:
-            pass
-
-    def add_to_peer_keeper(self, peer_info):
-        """ Add information about peer to the peer keeper
-        :param Node peer_info: information about new peer
-        """
-        peer_to_ping_info = self.peer_keeper.add_peer(peer_info)
-        if peer_to_ping_info and peer_to_ping_info.key in self.peers:
-            peer_to_ping = self.peers[peer_to_ping_info.key]
-            if peer_to_ping:
-                peer_to_ping.ping(0)
-
-    def pong_received(self, key_num):
-        """ React to pong received from other node
-        :param key_num: public key of a ping sender
-        :return:
-        """
-        self.peer_keeper.pong_received(key_num)
-
-    def try_to_add_peer(self, peer_info, force=False):
-        """ Add peer to inner peer information
-        :param dict peer_info: dictionary with information about peer
-        :param force: add or overwrite existing data
-        """
-        key_id = peer_info["node"].key
-        if force or self.__is_new_peer(key_id):
-            logger.info(
-                "add peer to incoming %r %r %r (%r)",
-                peer_info["node_name"],
-                peer_info["address"],
-                peer_info["port"],
-                key_id
-            )
-
-            self.incoming_peers[key_id] = {"address": peer_info["address"],
-                                           "port": peer_info["port"],
-                                           "node": peer_info["node"],
-                                           "node_name": peer_info["node_name"],
-                                           "conn_trials": 0}
-            if key_id not in self.free_peers:
-                self.free_peers.append(key_id)
-            logger.debug(self.incoming_peers)
-
-    def remove_peer(self, peer_session):
-        """ Remove given peer session
-        :param PeerSession peer_session: remove peer session
-        """
-        self.remove_pending_conn(peer_session.conn_id)
-
-        peer_id = peer_session.key_id
-        stored_session = self.peers.get(peer_id)
-
-        if stored_session == peer_session:
-            self.remove_peer_by_id(peer_id)
-
-    def remove_peer_by_id(self, peer_id):
-        """ Remove peer session with peer that has given id
-        :param str peer_id:
-        """
-        with self._peer_lock:
-            peer = self.peers.pop(peer_id, None)
-            self.incoming_peers.pop(peer_id, None)
-            self.suggested_address.pop(peer_id, None)
-            self.suggested_conn_reverse.pop(peer_id, None)
-
-            if peer_id in self.free_peers:
-                self.free_peers.remove(peer_id)
-            if peer_id in self.peer_order:
-                self.peer_order.remove(peer_id)
-
-        if not peer:
-            logger.info("Can't remove peer {}, unknown peer".format(peer_id))
-
-    def refresh_peer(self, peer):
-        self.remove_peer(peer)
-        self.try_to_add_peer({"address": peer.address,
-                              "port": peer.port,
-                              "node": peer.node_info,
-                              "node_name": peer.node_name},
-                             force=True)
-
-    def enough_peers(self):
-        """Inform whether peer has optimal or more open connections with
-           other peers
-        :return bool: True if peer has enough open connections with other
-                      peers, False otherwise
-        """
-        with self._peer_lock:
-            return len(self.peers) >= self.config_desc.opt_peer_num
-
-    def set_last_message(self, type_, client_key_id, t, msg, address, port):
-        """Add given message to last message buffer and inform peer keeper
-           about it
-        :param int type_: message time
-        :param client_key_id: public key of a message sender
-        :param float t: time of receiving message
-        :param Message msg: received message
-        :param str address: sender address
-        :param int port: sender port
-        """
-        self.peer_keeper.set_last_message_time(client_key_id)
-        if len(self.last_messages) >= self.last_message_buffer_len:
-            self.last_messages = self.last_messages[
-                -(self.last_message_buffer_len - 1):
-            ]
-
-        self.last_messages.append([type_, t, address, port, msg])
-
-    def get_last_messages(self):
-        """ Return list of a few recent messages
-        :return list: last messages
-        """
-        return self.last_messages
-
-    def manager_session_disconnect(self, uid):
-        """ Remove manager session
-        """
-        self.manager_session = None
-
-    def change_config(self, config_desc):
-        """ Change configuration descriptor.
-        If node_name was changed, send hello to all peers to update node_name.
-        If listening port is changed, than stop listening on old port and start
-        listening on a new one. If seed address is changed, connect to a new
-        seed.
-        Change configuration for resource server.
-        :param ClientConfigDescriptor config_desc: new config descriptor
-        """
-
-        is_node_name_changed = self.node_name != config_desc.node_name
-
-        tcpserver.TCPServer.change_config(self, config_desc)
-        self.node_name = config_desc.node_name
-
-        self.last_message_time_threshold = self.config_desc.p2p_session_timeout
-
-        for peer in list(self.peers.values()):
-            if peer.port == self.config_desc.seed_port\
-                    and peer.address == self.config_desc.seed_host:
-                return
-
-        if self.config_desc.seed_host and self.config_desc.seed_port:
-            try:
-                socket_address = tcpnetwork.SocketAddress(
-                    self.config_desc.seed_host,
-                    self.config_desc.seed_port
-                )
-                self.connect(socket_address)
-            except ipaddress.AddressValueError as err:
-                logger.error('Invalid seed address: ' + str(err))
-
-        if self.resource_server:
-            self.resource_server.change_config(config_desc)
-
-    def change_address(self, th_dict_repr):
-        """ Change peer address in task header dictionary representation
-        :param dict th_dict_repr: task header dictionary representation
-                                  that should be changed
-        """
-        try:
-            id_ = th_dict_repr["task_owner_key_id"]
-
-            if self.peers[id_]:
-                th_dict_repr["address"] = self.peers[id_].address
-                th_dict_repr["port"] = self.peers[id_].port
-        except KeyError as err:
-            logger.error("Wrong task representation: {}".format(err))
-
-    def check_solution(self, solution, challenge, difficulty):
-        """
-        Check whether solution is valid for given challenge and it's difficulty
-        :param str solution: solution to check
-        :param str challenge: solved puzzle
-        :param int difficulty: difficulty of a challenge
-        :return boolean: true if challenge has been correctly solved,
-                         false otherwise
-        """
-        return simplechallenge.accept_challenge(challenge, solution, difficulty)
-
-    def solve_challenge(self, key_id, challenge, difficulty):
-        """ Solve challenge with given difficulty for a node with key_id
-        :param str key_id: key id of a node that has send this challenge
-        :param str challenge: puzzle to solve
-        :param int difficulty: difficulty of challenge
-        :return str: solution of a challenge
-        """
-        self.challenge_history.append([key_id, challenge])
-        solution, time_ = simplechallenge.solve_challenge(
-            challenge, difficulty)
-        logger.debug(
-            "Solved challenge with difficulty %r in %r sec",
-            difficulty,
-            time_
-        )
-        return solution
-
-    def get_peers_degree(self):
-        """ Return peers degree level
-        :return dict: dictionary where peers ids are keys and their
-                      degrees are values
-        """
-        return {peer.key_id: peer.degree for peer in list(self.peers.values())}
-
-    def get_key_id(self):
-        """ Return node public key in a form of an id """
-        return self.peer_keeper.key_num
-
-<<<<<<< HEAD
-    def key_changed(self):
-        """React to the fact that key id has been changed. Drop all
-           connections with peer,
-        restart peer keeper and connect to the network with new key id.
-        """
-        self.peer_keeper.restart(self.keys_auth.key_id)
-        for p in list(self.peers.values()):
-            p.dropped()
-
-        try:
-            socket_address = tcpnetwork.SocketAddress(
-                self.config_desc.seed_host,
-                self.config_desc.seed_port
-            )
-            self.connect(socket_address)
-        except ipaddress.AddressValueError as err:
-            logger.error("Invalid seed address: %s", err)
-
-    def encrypt(self, data, public_key):
-        """Encrypt data with given public_key. If no public_key is given,
-           or it's equal to zero
-         return data
-        :param str data: data that should be encrypted
-        :param public_key: public key that should be used to encrypt the data
-        :return str: encrypted data (or data if no public key was given)
-        """
-        if public_key == 0 or public_key is None:
-            return data
-        return self.keys_auth.encrypt(data, public_key)
-
-    def decrypt(self, data):
-        """ Decrypt given data
-        :param str data: encrypted data
-        :return str: data decrypted with private key
-        """
-        return self.keys_auth.decrypt(data)
-
-    def sign(self, data):
-        """ Sign given data with private key
-        :param str data: data to be signed
-        :return str: data signed with private key
-        """
-        return self.keys_auth.sign(data)
-
-    def verify_sig(self, sig, data, public_key):
-        """ Verify the validity of signature
-        :param str sig: signature
-        :param str data: expected data
-        :param public_key: public key that should be used
-                           to verify signed data.
-        :return bool: verification result
-        """
-        return self.keys_auth.verify(sig, data, public_key)
-
-=======
->>>>>>> be98186a
-    def set_suggested_address(self, client_key_id, addr, port):
-        """Set suggested address for peer. This node will be used as first
-           for connection attempt
-        :param str client_key_id: peer public key
-        :param str addr: peer suggested address
-        :param int port: peer suggested port
-                         [this argument is ignored right now]
-        :return:
-        """
-        self.suggested_address[client_key_id] = addr
-
-    def get_suggested_conn_reverse(self, client_key_id):
-        return self.suggested_conn_reverse.get(client_key_id, False)
-
-    def set_suggested_conn_reverse(self, client_key_id, value=True):
-        self.suggested_conn_reverse[client_key_id] = value
-
-    def get_socket_addresses(self, node_info, port, key_id):
-        """ Change node info into tcp addresses. Add suggested address
-        :param Node node_info: node information
-        :param int port: port that should be used
-        :param key_id: node's public key
-        :return:
-        """
-        socket_addresses = tcpserver.PendingConnectionsServer\
-            .get_socket_addresses(
-                self,
-                node_info,
-                port,
-                key_id
-            )
-        addr = self.suggested_address.get(key_id, None)
-        if addr:
-            socket_addresses += [tcpnetwork.SocketAddress(addr, port)]
-        return socket_addresses
-
-    # Kademlia functions
-    #############################
-    def send_find_nodes(self, peers_to_find):
-        """Kademlia find node function. Send find node request
-           to the closest neighbours
-         of a sought node
-        :param dict peers_to_find: list of nodes that should be find with
-                                   their closest neighbours list
-        """
-        for node_key_id, neighbours in peers_to_find.items():
-            for neighbour in neighbours:
-                peer = self.peers.get(neighbour.key)
-                if peer:
-                    peer.send_find_node(node_key_id)
-
-    # Find node
-    #############################
-    def find_node(self, node_key_id, alpha=None):
-        """Kademlia find node function. Find closest neighbours of a node
-           with given public key
-        :param node_key_id: public key of a sought node
-        :param alpha: number of neighbours to find
-        :return list: list of information about closest neighbours
-        """
-        alpha = alpha or self.peer_keeper.concurrency
-
-        if node_key_id is None:
-            peers = list(self.peers.values())
-            alpha = min(alpha, len(peers))
-            neighbours = random.sample(peers, alpha)
-
-            def _mapper(peer):
-                return {
-                    'address': peer.address,
-                    'port': peer.listen_port,
-                    'node_name': peer.node_name,
-                    'node': peer.node_info,
-                }
-        else:
-            neighbours = self.peer_keeper.neighbours(node_key_id, alpha)
-
-            def _mapper(peer):
-                return {
-                    "address": peer.prv_addr,
-                    "port": peer.prv_port,
-                    "id": peer.key,
-                    "node": peer,
-                    "node_name": peer.node_name,
-                }
-
-        return [_mapper(peer) for peer in neighbours]
-
-    # Resource functions
-    #############################
-    def set_resource_server(self, resource_server):
-        """ Set resource server
-        :param BaseResourceServer resource_server: resource server instance
-        """
-        self.resource_server = resource_server
-
-<<<<<<< HEAD
-    def set_resource_peer(self, addr, port):
-        """Set resource server port and add it to resource peers set
-        :param str addr: address of resource server
-        :param int port: resource server listen port
-        """
-        self.resource_port = port
-        self.resource_peers[self.keys_auth.key_id] = [
-            addr,
-            port,
-            self.node_name,
-            self.node
-        ]
-
-    def send_get_resource_peers(self):
-        """ Request information about resource peers from peers"""
-        for p in list(self.peers.values()):
-            p.send_get_resource_peers()
-
-    def get_resource_peers(self):
-        """ Prepare information about resource peers
-        :return list: list of resource peers information
-        """
-        resource_peers_info = []
-        resource_peers = dict(self.resource_peers)
-        for key_id, additional_items in resource_peers.items():
-            [addr, port, node_name, node_info] = additional_items
-            resource_peers_info.append({
-                'node_name': node_name,
-                'addr': addr,
-                'port': port,
-                'key_id': key_id,
-                'node': node_info,
-            })
-
-        return resource_peers_info
-
-    def set_resource_peers(self, resource_peers):
-        """ Add new resource peers information to resource server
-        :param dict resource_peers: dictionary resource peers known by
-        :return:
-        """
-        for peer in resource_peers:
-            try:
-                if peer['key_id'] != self.keys_auth.get_key_id():
-                    self.resource_peers[peer['key_id']] = [
-                        peer['addr'],
-                        peer['port'],
-                        peer['node_name'],
-                        peer['node'],
-                    ]
-            except KeyError as err:
-                logger.error(
-                    "Wrong set peer message (peer: %r): %r",
-                    peer,
-                    str(err)
-                )
-        resource_peers_copy = self.resource_peers.copy()
-        if self.get_key_id() in resource_peers_copy:
-            del resource_peers_copy[self.node_name]
-        self.resource_server.set_resource_peers(resource_peers_copy)
-
-=======
->>>>>>> be98186a
-    # TASK FUNCTIONS
-    ############################
-    def get_own_tasks_headers(self):
-        """ Return a list of a known tasks headers
-        :return list: list of task header
-        """
-        return self.task_server.get_own_tasks_headers()
-
-    def get_others_tasks_headers(self):
-        """ Return a list of a known tasks headers
-        :return list: list of task header
-        """
-        return self.task_server.get_others_tasks_headers()
-
-    def add_task_header(self, th_dict_repr):
-        """ Add new task header to a list of known task headers
-        :param dict th_dict_repr: new task header dictionary representation
-        :return bool: True if a task header was in a right format,
-                      False otherwise
-        """
-        return self.task_server.add_task_header(th_dict_repr)
-
-    def remove_task_header(self, task_id) -> bool:
-        """ Remove header of a task with given id from a list of a known tasks
-        :param str task_id: id of a task that should be removed
-        :return: False if task was already removed
-        """
-        return self.task_server.remove_task_header(task_id)
-
-    def remove_task(self, task_id):
-        """ Ask all peers to remove information about given task
-        :param str task_id: id of a task that should be removed
-        """
-        for p in list(self.peers.values()):
-            p.send_remove_task(task_id)
-
-    def want_to_start_task_session(
-            self,
-            key_id,
-            node_info,
-            conn_id,
-            super_node_info=None
-    ):
-        """Inform peer with public key <key_id> that node from node info wants
-           to start task session with him. If peer with given id is on a list
-           of peers that this message will be send directly. Otherwise all
-           peers will receive a request to pass this message.
-        :param str key_id: key id of a node that should open a task session
-        :param Node node_info: information about node that requested session
-        :param str conn_id: connection id for reference
-        :param Node|None super_node_info: *Default: None* information about
-                                          node with public ip that took part
-                                          in message transport
-        """
-        if not self.task_server.task_connections_helper.is_new_conn_request(
-                key_id, node_info):
-            # fixme
-            self.task_server.remove_pending_conn(conn_id)
-            self.task_server.remove_responses(conn_id)
-            return
-
-        if super_node_info is None and self.node.is_super_node():
-            super_node_info = self.node
-
-        connected_peer = self.peers.get(key_id)
-        if connected_peer:
-            if node_info.key == self.node.key:
-                self.set_suggested_conn_reverse(key_id)
-            connected_peer.send_want_to_start_task_session(
-                node_info,
-                conn_id,
-                super_node_info
-            )
-            logger.debug("Starting task session with {}".format(key_id))
-            return
-
-        msg_snd = False
-
-        peers = list(self.peers.values())  # may change during iteration
-        distances = sorted(
-            (p for p in peers if p.key_id != node_info.key and p.verified),
-            key=lambda p: key_distance(key_id, p.key_id)
-        )
-
-        for peer in distances[:FORWARD_NEIGHBORS_COUNT]:
-            self.task_server.task_connections_helper.forward_queue_put(
-                peer, key_id, node_info, conn_id, super_node_info
-            )
-            msg_snd = True
-
-        if msg_snd and node_info.key == self.node.key:
-            self.task_server.add_forwarded_session_request(key_id, conn_id)
-
-        # TODO This method should be only sent to supernodes or nodes
-        # that are closer to the target node
-
-        if not msg_snd and node_info.key == self.get_key_id():
-            self.task_server\
-                .task_connections_helper.cannot_start_task_session(conn_id)
-
-    def peer_want_task_session(self, node_info, super_node_info, conn_id):
-        """Process request to start task session from this node to a node
-           from node_info.
-        :param Node node_info: node that requests task session with this node
-        :param Node|None super_node_info: information about supernode
-                                          that has passed this information
-        :param conn_id: connection id
-        """
-        self.task_server.start_task_session(
-            node_info,
-            super_node_info,
-            conn_id
-        )
-
-    #############################
-    # RANKING FUNCTIONS         #
-    #############################
-    def send_gossip(self, gossip, send_to):
-        """ send gossip to given peers
-        :param list gossip: list of gossips that should be sent
-        :param list send_to: list of ids of peers that should receive gossip
-        """
-        for peer_id in send_to:
-            peer = self.find_peer(peer_id)
-            if peer is not None:
-                peer.send_gossip(gossip)
-
-    def hear_gossip(self, gossip):
-        """ Add newly heard gossip to the gossip list
-        :param list gossip: list of gossips from one peer
-        """
-        self.gossip_keeper.add_gossip(gossip)
-
-    def pop_gossips(self):
-        """ Return all gathered gossips and clear gossip buffer
-        :return list: list of all gossips
-        """
-        return self.gossip_keeper.pop_gossips()
-
-    def send_stop_gossip(self):
-        """ Send stop gossip message to all peers
-        """
-        for peer in list(self.peers.values()):
-            peer.send_stop_gossip()
-
-    def stop_gossip(self, id_):
-        """ Register that peer with given id has stopped gossiping
-        :param str id_: id of a string that has stopped gossiping
-        """
-        self.gossip_keeper.register_that_peer_stopped_gossiping(id_)
-
-    def pop_stop_gossip_form_peers(self):
-        """ Return set of all peers that has stopped gossiping
-        :return set: set of peers id's
-        """
-        return self.gossip_keeper.pop_peers_that_stopped_gossiping()
-
-    def push_local_rank(self, node_id, loc_rank):
-        """ Send local rank to peers
-        :param str node_id: id of anode that this opinion is about
-        :param list loc_rank: opinion about this node
-        :return:
-        """
-        for peer in list(self.peers.values()):
-            peer.send_loc_rank(node_id, loc_rank)
-
-    def safe_neighbour_loc_rank(self, neigh_id, about_id, rank):
-        """
-        Add local rank from neighbour to the collection
-        :param str neigh_id: id of a neighbour - opinion giver
-        :param str about_id: opinion is about a node with this id
-        :param list rank: opinion that node <neigh_id> has about
-                          node <about_id>
-        :return:
-        """
-        self.gossip_keeper.add_neighbour_loc_rank(neigh_id, about_id, rank)
-
-    def pop_neighbours_loc_ranks(self):
-        """Return all local ranks that was collected in that round
-           and clear the rank list
-        :return list: list of all neighbours local rank sent to this node
-        """
-        return self.gossip_keeper.pop_neighbour_loc_ranks()
-
-    def _set_conn_established(self):
-        self.conn_established_for_type.update({
-            P2PConnTypes.Start: self.__connection_established
-        })
-
-    def _set_conn_failure(self):
-        self.conn_failure_for_type.update({
-            P2PConnTypes.Start: P2PService.__connection_failure
-        })
-
-    def _set_conn_final_failure(self):
-        self.conn_final_failure_for_type.update({
-            P2PConnTypes.Start: P2PService.__connection_final_failure
-        })
-
-    # In the future it may be changed to something more flexible
-    # and more connected with key_id
-    def _get_difficulty(self, key_id):
-        return self.base_difficulty
-
-    def _get_challenge(self, key_id):
-        self.last_challenge = simplechallenge.create_challenge(
-            self.challenge_history,
-            self.last_challenge
-        )
-        return self.last_challenge
-
-    #############################
-    # PRIVATE SECTION
-    #############################
-
-    def __send_get_peers(self):
-        for p in list(self.peers.values()):
-            p.send_get_peers()
-
-    def _send_get_tasks(self):
-        for p in list(self.peers.values()):
-            p.send_get_tasks()
-
-    def __connection_established(self, session, conn_id=None):
-        peer_conn = session.conn.transport.getPeer()
-        ip_address = peer_conn.host
-        port = peer_conn.port
-
-        session.conn_id = conn_id
-        self._mark_connected(conn_id, session.address, session.port)
-
-        logger.debug("Connection to peer established. {}: {}, conn_id {}"
-                     .format(ip_address, port, conn_id))
-
-    @staticmethod
-    def __connection_failure(conn_id=None):
-        logger.info("Connection to peer failure {}.".format(conn_id))
-
-    @staticmethod
-    def __connection_final_failure(conn_id=None):
-        logger.info("Can't connect to peer {}.".format(conn_id))
-
-    def __is_new_peer(self, id_):
-        return id_ not in self.incoming_peers\
-            and not self.__is_connected_peer(id_)
-
-    def __is_connected_peer(self, id_):
-        return id_ in self.peers or int(id_, 16) == self.get_key_id()
-
-    def __remove_old_peers(self):
-        for peer in list(self.peers.values()):
-            delta = time.time() - peer.last_message_time
-            if delta > self.last_message_time_threshold:
-                self.remove_peer(peer)
-                peer.disconnect(
-                    message.Disconnect.REASON.Timeout
-                )
-
-    def _sync_forward_requests(self):
-        helper = self.task_server.task_connections_helper
-        entries = helper.forward_queue_get(FORWARD_BATCH_SIZE)
-
-        for entry in entries:
-            peer, args = entry[0](), entry[1]  # weakref
-            if peer:
-                peer.send_set_task_session(*args)
-
-    def __sync_free_peers(self):
-        while self.free_peers and not self.enough_peers():
-
-            peer_id = random.choice(self.free_peers)
-            self.free_peers.remove(peer_id)
-
-            if not self.__is_connected_peer(peer_id):
-                peer = self.incoming_peers[peer_id]
-                node = peer['node']
-
-                if peer['address'] == node.pub_addr:
-                    port = node.p2p_pub_port or node.p2p_prv_port
-                else:
-                    port = node.p2p_prv_port
-
-                logger.info(
-                    "Connecting to peer %r:%r",
-                    peer['address'],
-                    port
-                )
-                # increment connection trials
-                self.incoming_peers[peer_id]["conn_trials"] += 1
-                self._add_pending_request(
-                    P2PConnTypes.Start,
-                    node,
-                    port,
-                    node.key,
-                    args={}
-                )
-
-    def __sync_peer_keeper(self):
-        self.__remove_sessions_to_end_from_peer_keeper()
-        peers_to_find = self.peer_keeper.sync()
-        self.__remove_sessions_to_end_from_peer_keeper()
-        if peers_to_find:
-            self.send_find_nodes(peers_to_find)
-
-    def __sync_seeds(self, known_hosts=None):
-        if not known_hosts:
-            known_hosts = KnownHosts.select().where(KnownHosts.is_seed)
-
-        self.seeds = {(x.ip_address, x.port) for x in known_hosts if x.is_seed}
-        self.seeds.update(SEEDS)
-
-        ip_address = self.config_desc.seed_host
-        port = self.config_desc.seed_port
-        if ip_address and port:
-            self.seeds.add((ip_address, port))
-
-        for config_seed in self.config_desc.seeds.split(None):
-            try:
-                ip_address, port = config_seed.split(':', 1)
-                port = int(port)
-                # Verify that ip_address is valid.
-                # Throws ipaddress.AddressValueError.
-                ipaddress.ip_address(ip_address)
-            except ValueError:
-                logger.info(
-                    "Invalid seed from config: %r. Ignoring.",
-                    config_seed
-                )
-                continue
-            self.seeds.add((ip_address, port))
-
-    def _get_next_random_seed(self):
-        # this loop won't execute more than twice
-        while True:
-            for seed in random.sample(self.seeds, k=len(self.seeds)):
-                if seed not in self.used_seeds:
-                    self.used_seeds.add(seed)
-                    return seed
-            self.used_seeds = set()
-
-    def __remove_sessions_to_end_from_peer_keeper(self):
-        for node in self.peer_keeper.sessions_to_end:
-            self.remove_peer_by_id(node.key)
-        self.peer_keeper.sessions_to_end = []
-
-    @staticmethod
-    def __remove_redundant_hosts_from_db():
-        to_delete = KnownHosts.select() \
-            .order_by(KnownHosts.last_connected.desc()) \
-            .offset(MAX_STORED_HOSTS)
-        KnownHosts.delete() \
-            .where(KnownHosts.id << to_delete) \
-            .execute()
-
-
-class P2PConnTypes(object):
-    """ P2P Connection Types that allows to choose right reaction  """
-    Start = 1
+import ipaddress
+import logging
+import random
+import time
+from collections import deque
+from threading import Lock
+
+from golem_messages import message
+
+from golem.core import simplechallenge
+from golem.diag.service import DiagnosticsProvider
+from golem.model import KnownHosts, MAX_STORED_HOSTS, db
+from golem.network.p2p.peersession import PeerSession, PeerSessionInfo
+from golem.network.transport import tcpnetwork
+from golem.network.transport import tcpserver
+from golem.network.transport.network import ProtocolFactory, SessionFactory
+from golem.ranking.manager.gossip_manager import GossipManager
+from .peerkeeper import PeerKeeper, key_distance
+
+logger = logging.getLogger(__name__)
+
+LAST_MESSAGE_BUFFER_LEN = 5  # How many last messages should we keep
+# After how many seconds from the last try should we try to connect with seed?
+RECONNECT_WITH_SEED_THRESHOLD = 30
+# Should nodes that connects with us solve hashcash challenge?
+SOLVE_CHALLENGE = True
+# Number of neighbors to notify of forwarded sessions
+FORWARD_NEIGHBORS_COUNT = 3
+# Forwarded sessions batch size
+FORWARD_BATCH_SIZE = 12
+
+BASE_DIFFICULTY = 5  # What should be a challenge difficulty?
+HISTORY_LEN = 5  # How many entries from challenge history should we remember
+
+TASK_INTERVAL = 10
+PEERS_INTERVAL = 30
+FORWARD_INTERVAL = 2
+
+SEEDS = [
+    ('94.23.57.58', 40102),
+    ('94.23.57.58', 40104),
+    ('94.23.196.166', 40102),
+    ('94.23.196.166', 40104),
+    ('188.165.227.180', 40102),
+    ('188.165.227.180', 40104)
+]
+
+
+class P2PService(tcpserver.PendingConnectionsServer, DiagnosticsProvider):
+
+    def __init__(
+            self,
+            node,
+            config_desc,
+            keys_auth,
+            connect_to_known_hosts=True
+    ):
+        """Create new P2P Server. Listen on port for connections and
+           connect to other peers. Keeps up-to-date list of peers information
+           and optimal number of open connections.
+        :param Node node: Information about this node
+        :param ClientConfigDescriptor config_desc: configuration options
+        :param KeysAuth keys_auth: authorization manager
+        """
+        network = tcpnetwork.TCPNetwork(
+            ProtocolFactory(
+                tcpnetwork.SafeProtocol,
+                self,
+                SessionFactory(PeerSession)
+            ),
+            config_desc.use_ipv6
+        )
+        tcpserver.PendingConnectionsServer.__init__(self, config_desc, network)
+
+        self.node = node
+        self.keys_auth = keys_auth
+        self.peer_keeper = PeerKeeper(keys_auth.key_id)
+        self.task_server = None
+        self.resource_server = None
+        self.metadata_manager = None
+        self.resource_port = 0
+        self.suggested_address = {}
+        self.suggested_conn_reverse = {}
+        self.gossip_keeper = GossipManager()
+        self.manager_session = None
+
+        # Useful config options
+        self.node_name = self.config_desc.node_name
+        self.last_message_time_threshold = self.config_desc.p2p_session_timeout
+        self.last_message_buffer_len = LAST_MESSAGE_BUFFER_LEN
+        self.last_time_tried_connect_with_seed = 0
+        self.reconnect_with_seed_threshold = RECONNECT_WITH_SEED_THRESHOLD
+        self.should_solve_challenge = SOLVE_CHALLENGE
+        self.challenge_history = deque(maxlen=HISTORY_LEN)
+        self.last_challenge = ""
+        self.base_difficulty = BASE_DIFFICULTY
+        self.connect_to_known_hosts = connect_to_known_hosts
+        self.key_difficulty = config_desc.key_difficulty
+
+        # Peers options
+        self.peers = {}  # active peers
+        self.peer_order = []  # peer connection order
+        self.incoming_peers = {}  # known peers with connections
+        self.free_peers = []  # peers to which we're not connected
+        self.seeds = set()
+        self.used_seeds = set()
+
+        self._peer_lock = Lock()
+
+        try:
+            self.__remove_redundant_hosts_from_db()
+            self.__sync_seeds()
+        except Exception as exc:
+            logger.error("Error reading seed addresses: {}".format(exc))
+
+        # Timers
+        self.last_peers_request = time.time()
+        self.last_tasks_request = time.time()
+        self.last_refresh_peers = time.time()
+        self.last_forward_request = time.time()
+
+        self.last_messages = []
+        random.seed()
+
+    def _listening_established(self, port):
+        super(P2PService, self)._listening_established(port)
+        self.node.p2p_prv_port = port
+
+    def connect_to_network(self):
+        self.connect_to_seeds()
+        if not self.connect_to_known_hosts:
+            return
+
+        for host in KnownHosts.select().where(KnownHosts.is_seed == False):  # noqa
+            ip_address = host.ip_address
+            port = host.port
+
+            logger.debug("Connecting to {}:{}".format(ip_address, port))
+            try:
+                socket_address = tcpnetwork.SocketAddress(ip_address, port)
+                self.connect(socket_address)
+            except Exception as exc:
+                logger.error("Cannot connect to host {}:{}: {}"
+                             .format(ip_address, port, exc))
+
+    def connect_to_seeds(self):
+        self.last_time_tried_connect_with_seed = time.time()
+        if not self.connect_to_known_hosts:
+            return
+
+        for _ in range(len(self.seeds)):
+            ip_address, port = self._get_next_random_seed()
+            try:
+                socket_address = tcpnetwork.SocketAddress(ip_address, port)
+                self.connect(socket_address)
+            except Exception as exc:
+                logger.error("Cannot connect to seed %s:%s: %s",
+                             ip_address, port, exc)
+                continue
+            break  # connected
+
+    def connect(self, socket_address):
+        if not self.active:
+            return
+
+        connect_info = tcpnetwork.TCPConnectInfo(
+            [socket_address],
+            self.__connection_established,
+            P2PService.__connection_failure
+        )
+        self.network.connect(connect_info)
+
+    def disconnect(self):
+        peers = dict(self.peers)
+        for peer in peers.values():
+            peer.dropped()
+
+    def pause(self):
+        super(P2PService, self).pause()
+
+    def resume(self):
+        super(P2PService, self).resume()
+
+    def new_connection(self, session):
+        if self.active:
+            session.start()
+        else:
+            session.disconnect(
+                message.Disconnect.REASON.NoMoreMessages
+            )
+
+    def add_known_peer(self, node, ip_address, port):
+        is_seed = node.is_super_node() if node else False
+
+        try:
+            with db.transaction():
+                KnownHosts.delete().where(
+                    (KnownHosts.ip_address == ip_address)
+                    & (KnownHosts.port == port)
+                ).execute()
+
+                KnownHosts.insert(
+                    ip_address=ip_address,
+                    port=port,
+                    last_connected=time.time(),
+                    is_seed=is_seed
+                ).execute()
+
+            self.__remove_redundant_hosts_from_db()
+            self.__sync_seeds()
+
+        except Exception as err:
+            logger.error(
+                "Couldn't add known peer %r:%r : %s",
+                ip_address,
+                port,
+                err
+            )
+
+    def set_metadata_manager(self, metadata_manager):
+        self.metadata_manager = metadata_manager
+
+    def interpret_metadata(self, *args, **kwargs):
+        self.metadata_manager.interpret_metadata(*args, **kwargs)
+
+    def sync_network(self):
+        """Get information about new tasks and new peers in the network.
+           Remove excess information about peers
+        """
+        super().sync_network(timeout=self.last_message_time_threshold)
+
+        now = time.time()
+
+        # We are given access to TaskServer by Client in start_network method.
+        # We don't want to send GetTasks messages, before we can handle them.
+        if self.task_server and now - self.last_tasks_request > TASK_INTERVAL:
+            self.last_tasks_request = now
+            self._send_get_tasks()
+
+        if now - self.last_peers_request > PEERS_INTERVAL:
+            self.last_peers_request = now
+            self.__sync_free_peers()
+            self.__sync_peer_keeper()
+            self.__send_get_peers()
+
+        if now - self.last_forward_request > FORWARD_INTERVAL:
+            self.last_forward_request = now
+            self._sync_forward_requests()
+
+        self.__remove_old_peers()
+        self._sync_pending()
+        if len(self.peers) == 0:
+            delta = time.time() - self.last_time_tried_connect_with_seed
+            if delta > self.reconnect_with_seed_threshold:
+                self.connect_to_seeds()
+
+    def get_diagnostics(self, output_format):
+        peer_data = []
+        for peer in self.peers.values():
+            peer = PeerSessionInfo(peer).get_simplified_repr()
+            peer_data.append(peer)
+        return self._format_diagnostics(peer_data, output_format)
+
+    def ping_peers(self, interval):
+        """ Send ping to all peers with whom this peer has open connection
+        :param int interval: will send ping only if time from last ping
+                             was longer than interval
+        """
+        for p in list(self.peers.values()):
+            p.ping(interval)
+
+    def find_peer(self, key_id):
+        """ Find peer with given id on list of active connections
+        :param key_id: id of a searched peer
+        :return None|PeerSession: connection to a given peer or None
+        """
+        return self.peers.get(key_id)
+
+    def get_peers(self):
+        """ Return all open connection to other peers that this node keeps
+        :return dict: dictionary of peers sessions
+        """
+        return self.peers
+
+    def add_peer(self, key_id, peer):
+        """ Add a new open connection with a peer to the list of peers
+        :param str key_id: peer id
+        :param PeerSession peer: peer session with given peer
+        """
+        logger.info(
+            "Adding peer %r, key id difficulty: %r",
+            key_id,
+            self.keys_auth.get_difficulty(peer.key_id)
+        )
+        with self._peer_lock:
+            self.peers[key_id] = peer
+            self.peer_order.append(key_id)
+        # Timeouts of this session/peer will be hanled in sync_network()
+        try:
+            self.pending_sessions.remove(peer)
+        except KeyError:
+            pass
+
+    def add_to_peer_keeper(self, peer_info):
+        """ Add information about peer to the peer keeper
+        :param Node peer_info: information about new peer
+        """
+        peer_to_ping_info = self.peer_keeper.add_peer(peer_info)
+        if peer_to_ping_info and peer_to_ping_info.key in self.peers:
+            peer_to_ping = self.peers[peer_to_ping_info.key]
+            if peer_to_ping:
+                peer_to_ping.ping(0)
+
+    def pong_received(self, key_num):
+        """ React to pong received from other node
+        :param key_num: public key of a ping sender
+        :return:
+        """
+        self.peer_keeper.pong_received(key_num)
+
+    def try_to_add_peer(self, peer_info, force=False):
+        """ Add peer to inner peer information
+        :param dict peer_info: dictionary with information about peer
+        :param force: add or overwrite existing data
+        """
+        key_id = peer_info["node"].key
+        if force or self.__is_new_peer(key_id):
+            logger.info(
+                "add peer to incoming %r %r %r (%r)",
+                peer_info["node_name"],
+                peer_info["address"],
+                peer_info["port"],
+                key_id
+            )
+
+            self.incoming_peers[key_id] = {"address": peer_info["address"],
+                                           "port": peer_info["port"],
+                                           "node": peer_info["node"],
+                                           "node_name": peer_info["node_name"],
+                                           "conn_trials": 0}
+            if key_id not in self.free_peers:
+                self.free_peers.append(key_id)
+            logger.debug(self.incoming_peers)
+
+    def remove_peer(self, peer_session):
+        """ Remove given peer session
+        :param PeerSession peer_session: remove peer session
+        """
+        self.remove_pending_conn(peer_session.conn_id)
+
+        peer_id = peer_session.key_id
+        stored_session = self.peers.get(peer_id)
+
+        if stored_session == peer_session:
+            self.remove_peer_by_id(peer_id)
+
+    def remove_peer_by_id(self, peer_id):
+        """ Remove peer session with peer that has given id
+        :param str peer_id:
+        """
+        with self._peer_lock:
+            peer = self.peers.pop(peer_id, None)
+            self.incoming_peers.pop(peer_id, None)
+            self.suggested_address.pop(peer_id, None)
+            self.suggested_conn_reverse.pop(peer_id, None)
+
+            if peer_id in self.free_peers:
+                self.free_peers.remove(peer_id)
+            if peer_id in self.peer_order:
+                self.peer_order.remove(peer_id)
+
+        if not peer:
+            logger.info("Can't remove peer {}, unknown peer".format(peer_id))
+
+    def refresh_peer(self, peer):
+        self.remove_peer(peer)
+        self.try_to_add_peer({"address": peer.address,
+                              "port": peer.port,
+                              "node": peer.node_info,
+                              "node_name": peer.node_name},
+                             force=True)
+
+    def enough_peers(self):
+        """Inform whether peer has optimal or more open connections with
+           other peers
+        :return bool: True if peer has enough open connections with other
+                      peers, False otherwise
+        """
+        with self._peer_lock:
+            return len(self.peers) >= self.config_desc.opt_peer_num
+
+    def set_last_message(self, type_, client_key_id, t, msg, address, port):
+        """Add given message to last message buffer and inform peer keeper
+           about it
+        :param int type_: message time
+        :param client_key_id: public key of a message sender
+        :param float t: time of receiving message
+        :param Message msg: received message
+        :param str address: sender address
+        :param int port: sender port
+        """
+        self.peer_keeper.set_last_message_time(client_key_id)
+        if len(self.last_messages) >= self.last_message_buffer_len:
+            self.last_messages = self.last_messages[
+                -(self.last_message_buffer_len - 1):
+            ]
+
+        self.last_messages.append([type_, t, address, port, msg])
+
+    def get_last_messages(self):
+        """ Return list of a few recent messages
+        :return list: last messages
+        """
+        return self.last_messages
+
+    def manager_session_disconnect(self, uid):
+        """ Remove manager session
+        """
+        self.manager_session = None
+
+    def change_config(self, config_desc):
+        """ Change configuration descriptor.
+        If node_name was changed, send hello to all peers to update node_name.
+        If listening port is changed, than stop listening on old port and start
+        listening on a new one. If seed address is changed, connect to a new
+        seed.
+        Change configuration for resource server.
+        :param ClientConfigDescriptor config_desc: new config descriptor
+        """
+
+        is_node_name_changed = self.node_name != config_desc.node_name
+
+        tcpserver.TCPServer.change_config(self, config_desc)
+        self.node_name = config_desc.node_name
+
+        self.last_message_time_threshold = self.config_desc.p2p_session_timeout
+
+        for peer in list(self.peers.values()):
+            if peer.port == self.config_desc.seed_port\
+                    and peer.address == self.config_desc.seed_host:
+                return
+
+        if self.config_desc.seed_host and self.config_desc.seed_port:
+            try:
+                socket_address = tcpnetwork.SocketAddress(
+                    self.config_desc.seed_host,
+                    self.config_desc.seed_port
+                )
+                self.connect(socket_address)
+            except ipaddress.AddressValueError as err:
+                logger.error('Invalid seed address: ' + str(err))
+
+        if self.resource_server:
+            self.resource_server.change_config(config_desc)
+
+    def change_address(self, th_dict_repr):
+        """ Change peer address in task header dictionary representation
+        :param dict th_dict_repr: task header dictionary representation
+                                  that should be changed
+        """
+        try:
+            id_ = th_dict_repr["task_owner_key_id"]
+
+            if self.peers[id_]:
+                th_dict_repr["address"] = self.peers[id_].address
+                th_dict_repr["port"] = self.peers[id_].port
+        except KeyError as err:
+            logger.error("Wrong task representation: {}".format(err))
+
+    def check_solution(self, solution, challenge, difficulty):
+        """
+        Check whether solution is valid for given challenge and it's difficulty
+        :param str solution: solution to check
+        :param str challenge: solved puzzle
+        :param int difficulty: difficulty of a challenge
+        :return boolean: true if challenge has been correctly solved,
+                         false otherwise
+        """
+        return simplechallenge.accept_challenge(challenge, solution, difficulty)
+
+    def solve_challenge(self, key_id, challenge, difficulty):
+        """ Solve challenge with given difficulty for a node with key_id
+        :param str key_id: key id of a node that has send this challenge
+        :param str challenge: puzzle to solve
+        :param int difficulty: difficulty of challenge
+        :return str: solution of a challenge
+        """
+        self.challenge_history.append([key_id, challenge])
+        solution, time_ = simplechallenge.solve_challenge(
+            challenge, difficulty)
+        logger.debug(
+            "Solved challenge with difficulty %r in %r sec",
+            difficulty,
+            time_
+        )
+        return solution
+
+    def get_peers_degree(self):
+        """ Return peers degree level
+        :return dict: dictionary where peers ids are keys and their
+                      degrees are values
+        """
+        return {peer.key_id: peer.degree for peer in list(self.peers.values())}
+
+    def get_key_id(self):
+        """ Return node public key in a form of an id """
+        return self.peer_keeper.key_num
+
+    def set_suggested_address(self, client_key_id, addr, port):
+        """Set suggested address for peer. This node will be used as first
+           for connection attempt
+        :param str client_key_id: peer public key
+        :param str addr: peer suggested address
+        :param int port: peer suggested port
+                         [this argument is ignored right now]
+        :return:
+        """
+        self.suggested_address[client_key_id] = addr
+
+    def get_suggested_conn_reverse(self, client_key_id):
+        return self.suggested_conn_reverse.get(client_key_id, False)
+
+    def set_suggested_conn_reverse(self, client_key_id, value=True):
+        self.suggested_conn_reverse[client_key_id] = value
+
+    def get_socket_addresses(self, node_info, port, key_id):
+        """ Change node info into tcp addresses. Add suggested address
+        :param Node node_info: node information
+        :param int port: port that should be used
+        :param key_id: node's public key
+        :return:
+        """
+        socket_addresses = tcpserver.PendingConnectionsServer\
+            .get_socket_addresses(
+                self,
+                node_info,
+                port,
+                key_id
+            )
+        addr = self.suggested_address.get(key_id, None)
+        if addr:
+            socket_addresses += [tcpnetwork.SocketAddress(addr, port)]
+        return socket_addresses
+
+    # Kademlia functions
+    #############################
+    def send_find_nodes(self, peers_to_find):
+        """Kademlia find node function. Send find node request
+           to the closest neighbours
+         of a sought node
+        :param dict peers_to_find: list of nodes that should be find with
+                                   their closest neighbours list
+        """
+        for node_key_id, neighbours in peers_to_find.items():
+            for neighbour in neighbours:
+                peer = self.peers.get(neighbour.key)
+                if peer:
+                    peer.send_find_node(node_key_id)
+
+    # Find node
+    #############################
+    def find_node(self, node_key_id, alpha=None):
+        """Kademlia find node function. Find closest neighbours of a node
+           with given public key
+        :param node_key_id: public key of a sought node
+        :param alpha: number of neighbours to find
+        :return list: list of information about closest neighbours
+        """
+        alpha = alpha or self.peer_keeper.concurrency
+
+        if node_key_id is None:
+            peers = list(self.peers.values())
+            alpha = min(alpha, len(peers))
+            neighbours = random.sample(peers, alpha)
+
+            def _mapper(peer):
+                return {
+                    'address': peer.address,
+                    'port': peer.listen_port,
+                    'node_name': peer.node_name,
+                    'node': peer.node_info,
+                }
+        else:
+            neighbours = self.peer_keeper.neighbours(node_key_id, alpha)
+
+            def _mapper(peer):
+                return {
+                    "address": peer.prv_addr,
+                    "port": peer.prv_port,
+                    "id": peer.key,
+                    "node": peer,
+                    "node_name": peer.node_name,
+                }
+
+        return [_mapper(peer) for peer in neighbours]
+
+    # Resource functions
+    #############################
+    def set_resource_server(self, resource_server):
+        """ Set resource server
+        :param BaseResourceServer resource_server: resource server instance
+        """
+        self.resource_server = resource_server
+
+    # TASK FUNCTIONS
+    ############################
+    def get_own_tasks_headers(self):
+        """ Return a list of a known tasks headers
+        :return list: list of task header
+        """
+        return self.task_server.get_own_tasks_headers()
+
+    def get_others_tasks_headers(self):
+        """ Return a list of a known tasks headers
+        :return list: list of task header
+        """
+        return self.task_server.get_others_tasks_headers()
+
+    def add_task_header(self, th_dict_repr):
+        """ Add new task header to a list of known task headers
+        :param dict th_dict_repr: new task header dictionary representation
+        :return bool: True if a task header was in a right format,
+                      False otherwise
+        """
+        return self.task_server.add_task_header(th_dict_repr)
+
+    def remove_task_header(self, task_id) -> bool:
+        """ Remove header of a task with given id from a list of a known tasks
+        :param str task_id: id of a task that should be removed
+        :return: False if task was already removed
+        """
+        return self.task_server.remove_task_header(task_id)
+
+    def remove_task(self, task_id):
+        """ Ask all peers to remove information about given task
+        :param str task_id: id of a task that should be removed
+        """
+        for p in list(self.peers.values()):
+            p.send_remove_task(task_id)
+
+    def want_to_start_task_session(
+            self,
+            key_id,
+            node_info,
+            conn_id,
+            super_node_info=None
+    ):
+        """Inform peer with public key <key_id> that node from node info wants
+           to start task session with him. If peer with given id is on a list
+           of peers that this message will be send directly. Otherwise all
+           peers will receive a request to pass this message.
+        :param str key_id: key id of a node that should open a task session
+        :param Node node_info: information about node that requested session
+        :param str conn_id: connection id for reference
+        :param Node|None super_node_info: *Default: None* information about
+                                          node with public ip that took part
+                                          in message transport
+        """
+        if not self.task_server.task_connections_helper.is_new_conn_request(
+                key_id, node_info):
+            # fixme
+            self.task_server.remove_pending_conn(conn_id)
+            self.task_server.remove_responses(conn_id)
+            return
+
+        if super_node_info is None and self.node.is_super_node():
+            super_node_info = self.node
+
+        connected_peer = self.peers.get(key_id)
+        if connected_peer:
+            if node_info.key == self.node.key:
+                self.set_suggested_conn_reverse(key_id)
+            connected_peer.send_want_to_start_task_session(
+                node_info,
+                conn_id,
+                super_node_info
+            )
+            logger.debug("Starting task session with {}".format(key_id))
+            return
+
+        msg_snd = False
+
+        peers = list(self.peers.values())  # may change during iteration
+        distances = sorted(
+            (p for p in peers if p.key_id != node_info.key and p.verified),
+            key=lambda p: key_distance(key_id, p.key_id)
+        )
+
+        for peer in distances[:FORWARD_NEIGHBORS_COUNT]:
+            self.task_server.task_connections_helper.forward_queue_put(
+                peer, key_id, node_info, conn_id, super_node_info
+            )
+            msg_snd = True
+
+        if msg_snd and node_info.key == self.node.key:
+            self.task_server.add_forwarded_session_request(key_id, conn_id)
+
+        # TODO This method should be only sent to supernodes or nodes
+        # that are closer to the target node
+
+        if not msg_snd and node_info.key == self.get_key_id():
+            self.task_server\
+                .task_connections_helper.cannot_start_task_session(conn_id)
+
+    def peer_want_task_session(self, node_info, super_node_info, conn_id):
+        """Process request to start task session from this node to a node
+           from node_info.
+        :param Node node_info: node that requests task session with this node
+        :param Node|None super_node_info: information about supernode
+                                          that has passed this information
+        :param conn_id: connection id
+        """
+        self.task_server.start_task_session(
+            node_info,
+            super_node_info,
+            conn_id
+        )
+
+    #############################
+    # RANKING FUNCTIONS         #
+    #############################
+    def send_gossip(self, gossip, send_to):
+        """ send gossip to given peers
+        :param list gossip: list of gossips that should be sent
+        :param list send_to: list of ids of peers that should receive gossip
+        """
+        for peer_id in send_to:
+            peer = self.find_peer(peer_id)
+            if peer is not None:
+                peer.send_gossip(gossip)
+
+    def hear_gossip(self, gossip):
+        """ Add newly heard gossip to the gossip list
+        :param list gossip: list of gossips from one peer
+        """
+        self.gossip_keeper.add_gossip(gossip)
+
+    def pop_gossips(self):
+        """ Return all gathered gossips and clear gossip buffer
+        :return list: list of all gossips
+        """
+        return self.gossip_keeper.pop_gossips()
+
+    def send_stop_gossip(self):
+        """ Send stop gossip message to all peers
+        """
+        for peer in list(self.peers.values()):
+            peer.send_stop_gossip()
+
+    def stop_gossip(self, id_):
+        """ Register that peer with given id has stopped gossiping
+        :param str id_: id of a string that has stopped gossiping
+        """
+        self.gossip_keeper.register_that_peer_stopped_gossiping(id_)
+
+    def pop_stop_gossip_form_peers(self):
+        """ Return set of all peers that has stopped gossiping
+        :return set: set of peers id's
+        """
+        return self.gossip_keeper.pop_peers_that_stopped_gossiping()
+
+    def push_local_rank(self, node_id, loc_rank):
+        """ Send local rank to peers
+        :param str node_id: id of anode that this opinion is about
+        :param list loc_rank: opinion about this node
+        :return:
+        """
+        for peer in list(self.peers.values()):
+            peer.send_loc_rank(node_id, loc_rank)
+
+    def safe_neighbour_loc_rank(self, neigh_id, about_id, rank):
+        """
+        Add local rank from neighbour to the collection
+        :param str neigh_id: id of a neighbour - opinion giver
+        :param str about_id: opinion is about a node with this id
+        :param list rank: opinion that node <neigh_id> has about
+                          node <about_id>
+        :return:
+        """
+        self.gossip_keeper.add_neighbour_loc_rank(neigh_id, about_id, rank)
+
+    def pop_neighbours_loc_ranks(self):
+        """Return all local ranks that was collected in that round
+           and clear the rank list
+        :return list: list of all neighbours local rank sent to this node
+        """
+        return self.gossip_keeper.pop_neighbour_loc_ranks()
+
+    def _set_conn_established(self):
+        self.conn_established_for_type.update({
+            P2PConnTypes.Start: self.__connection_established
+        })
+
+    def _set_conn_failure(self):
+        self.conn_failure_for_type.update({
+            P2PConnTypes.Start: P2PService.__connection_failure
+        })
+
+    def _set_conn_final_failure(self):
+        self.conn_final_failure_for_type.update({
+            P2PConnTypes.Start: P2PService.__connection_final_failure
+        })
+
+    # In the future it may be changed to something more flexible
+    # and more connected with key_id
+    def _get_difficulty(self, key_id):
+        return self.base_difficulty
+
+    def _get_challenge(self, key_id):
+        self.last_challenge = simplechallenge.create_challenge(
+            self.challenge_history,
+            self.last_challenge
+        )
+        return self.last_challenge
+
+    #############################
+    # PRIVATE SECTION
+    #############################
+
+    def __send_get_peers(self):
+        for p in list(self.peers.values()):
+            p.send_get_peers()
+
+    def _send_get_tasks(self):
+        for p in list(self.peers.values()):
+            p.send_get_tasks()
+
+    def __connection_established(self, session, conn_id=None):
+        peer_conn = session.conn.transport.getPeer()
+        ip_address = peer_conn.host
+        port = peer_conn.port
+
+        session.conn_id = conn_id
+        self._mark_connected(conn_id, session.address, session.port)
+
+        logger.debug("Connection to peer established. {}: {}, conn_id {}"
+                     .format(ip_address, port, conn_id))
+
+    @staticmethod
+    def __connection_failure(conn_id=None):
+        logger.info("Connection to peer failure {}.".format(conn_id))
+
+    @staticmethod
+    def __connection_final_failure(conn_id=None):
+        logger.info("Can't connect to peer {}.".format(conn_id))
+
+    def __is_new_peer(self, id_):
+        return id_ not in self.incoming_peers\
+            and not self.__is_connected_peer(id_)
+
+    def __is_connected_peer(self, id_):
+        return id_ in self.peers or int(id_, 16) == self.get_key_id()
+
+    def __remove_old_peers(self):
+        for peer in list(self.peers.values()):
+            delta = time.time() - peer.last_message_time
+            if delta > self.last_message_time_threshold:
+                self.remove_peer(peer)
+                peer.disconnect(
+                    message.Disconnect.REASON.Timeout
+                )
+
+    def _sync_forward_requests(self):
+        helper = self.task_server.task_connections_helper
+        entries = helper.forward_queue_get(FORWARD_BATCH_SIZE)
+
+        for entry in entries:
+            peer, args = entry[0](), entry[1]  # weakref
+            if peer:
+                peer.send_set_task_session(*args)
+
+    def __sync_free_peers(self):
+        while self.free_peers and not self.enough_peers():
+
+            peer_id = random.choice(self.free_peers)
+            self.free_peers.remove(peer_id)
+
+            if not self.__is_connected_peer(peer_id):
+                peer = self.incoming_peers[peer_id]
+                node = peer['node']
+
+                if peer['address'] == node.pub_addr:
+                    port = node.p2p_pub_port or node.p2p_prv_port
+                else:
+                    port = node.p2p_prv_port
+
+                logger.info(
+                    "Connecting to peer %r:%r",
+                    peer['address'],
+                    port
+                )
+                # increment connection trials
+                self.incoming_peers[peer_id]["conn_trials"] += 1
+                self._add_pending_request(
+                    P2PConnTypes.Start,
+                    node,
+                    port,
+                    node.key,
+                    args={}
+                )
+
+    def __sync_peer_keeper(self):
+        self.__remove_sessions_to_end_from_peer_keeper()
+        peers_to_find = self.peer_keeper.sync()
+        self.__remove_sessions_to_end_from_peer_keeper()
+        if peers_to_find:
+            self.send_find_nodes(peers_to_find)
+
+    def __sync_seeds(self, known_hosts=None):
+        if not known_hosts:
+            known_hosts = KnownHosts.select().where(KnownHosts.is_seed)
+
+        self.seeds = {(x.ip_address, x.port) for x in known_hosts if x.is_seed}
+        self.seeds.update(SEEDS)
+
+        ip_address = self.config_desc.seed_host
+        port = self.config_desc.seed_port
+        if ip_address and port:
+            self.seeds.add((ip_address, port))
+
+        for config_seed in self.config_desc.seeds.split(None):
+            try:
+                ip_address, port = config_seed.split(':', 1)
+                port = int(port)
+                # Verify that ip_address is valid.
+                # Throws ipaddress.AddressValueError.
+                ipaddress.ip_address(ip_address)
+            except ValueError:
+                logger.info(
+                    "Invalid seed from config: %r. Ignoring.",
+                    config_seed
+                )
+                continue
+            self.seeds.add((ip_address, port))
+
+    def _get_next_random_seed(self):
+        # this loop won't execute more than twice
+        while True:
+            for seed in random.sample(self.seeds, k=len(self.seeds)):
+                if seed not in self.used_seeds:
+                    self.used_seeds.add(seed)
+                    return seed
+            self.used_seeds = set()
+
+    def __remove_sessions_to_end_from_peer_keeper(self):
+        for node in self.peer_keeper.sessions_to_end:
+            self.remove_peer_by_id(node.key)
+        self.peer_keeper.sessions_to_end = []
+
+    @staticmethod
+    def __remove_redundant_hosts_from_db():
+        to_delete = KnownHosts.select() \
+            .order_by(KnownHosts.last_connected.desc()) \
+            .offset(MAX_STORED_HOSTS)
+        KnownHosts.delete() \
+            .where(KnownHosts.id << to_delete) \
+            .execute()
+
+
+class P2PConnTypes(object):
+    """ P2P Connection Types that allows to choose right reaction  """
+    Start = 1