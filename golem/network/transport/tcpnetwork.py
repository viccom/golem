--- conflicted
+++ resolved
@@ -1,1663 +1,1131 @@
-import logging
-import os
-import struct
-import time
-from copy import copy
-from ipaddress import ip_address
-from threading import Lock
-
-import golem_messages
-from twisted.internet.defer import maybeDeferred
-from twisted.internet.endpoints import TCP4ServerEndpoint, \
-    TCP4ClientEndpoint, TCP6ServerEndpoint, TCP6ClientEndpoint
-from twisted.internet.interfaces import IPullProducer
-from twisted.internet.protocol import connectionDone
-from zope.interface import implementer
-
-from golem.core.databuffer import DataBuffer
-<<<<<<< HEAD
-from golem.core.variables import LONG_STANDARD_SIZE, BUFF_SIZE, \
-    MIN_PORT, MAX_PORT
-from .network import Network, SessionProtocol, \
-    IncomingProtocolFactoryWrapper, OutgoingProtocolFactoryWrapper
-=======
-from golem.core.hostaddress import get_host_addresses
-from golem.core.variables import LONG_STANDARD_SIZE, BUFF_SIZE
-from .network import Network, SessionProtocol, IncomingProtocolFactoryWrapper, \
-    OutgoingProtocolFactoryWrapper
-from .spamprotector import SpamProtector
-
-# Import helpers to this namespace
-from .tcpnetwork_helpers import SocketAddress, TCPListenInfo  # noqa pylint: disable=unused-import
-from .tcpnetwork_helpers import TCPListeningInfo, TCPConnectInfo  # noqa pylint: disable=unused-import
->>>>>>> a82b2006
-
-logger = logging.getLogger(__name__)
-
-MAX_MESSAGE_SIZE = 2 * 1024 * 1024
-
-<<<<<<< HEAD
-##########################
-# Network helper classes #
-##########################
-
-
-class SocketAddress(object):
-    """TCP socket address (host and port)"""
-
-    _dns_label_pattern = re.compile(
-        '(?!-)[a-z\d-]{1,63}(?<!-)\Z', re.IGNORECASE)
-    _all_numeric_pattern = re.compile('[0-9\.]+\Z')
-
-    @classmethod
-    def is_proper_address(cls, address, port):
-        try:
-            SocketAddress(address, port)
-        except (AddressValueError, TypeError) as err:
-            logger.info("Wrong address {}".format(err))
-            return False
-        return True
-
-    def __init__(self, address, port):
-        """Creates and validates SocketAddress. Raises
-        AddressValueError if 'address' or 'port' is invalid.
-        :param str address: IPv4/IPv6 address or hostname
-        :param int port:
-        """
-        self.address = address
-        self.port = port
-        self.ipv6 = False
-        try:
-            self.__validate()
-        except ValueError as err:
-            raise AddressValueError(err)
-
-    def __validate(self):
-        if isinstance(self.address, str):
-            self.address = self.address
-        if not isinstance(self.address, str):
-            raise TypeError('Address must be a string, not a ' +
-                            isinstance(self.address).__name__)
-        if not isinstance(self.port, int):
-            raise TypeError('Port must be an int, not a ' +
-                            isinstance(self.port).__name__)
-
-        if self.address.find(':') != -1:
-            # IPv6 address
-            if self.address.find("%") != -1:
-                # Address with zone index
-                self.address = self.address[:self.address.find("%")]
-
-            IPv6Address(self.address)
-            self.ipv6 = True
-        else:
-            # If it's all digits then guess it's an IPv4 address
-            if self._all_numeric_pattern.match(self.address):
-                IPv4Address(self.address)
-            else:
-                SocketAddress.validate_hostname(self.address)
-
-        if not (MIN_PORT <= self.port <= MAX_PORT):
-            raise ValueError('Port out of range ({} .. {}): {}'.format(
-                MIN_PORT, MAX_PORT, self.port))
-
-    def __eq__(self, other):
-        return self.address == other.address and self.port == other.port
-
-    def __repr__(self):
-        return "SocketAddress(%r, %r)" % (self.address, self.port)
-
-    def __str__(self):
-        return self.address + ":" + str(self.port)
-
-    @staticmethod
-    def validate_hostname(hostname):
-        """Checks that the given string is a valid hostname.
-        See RFC 1123, page 13, and here:
-        http://stackoverflow.com/questions/2532053/validate-a-hostname-string.
-        Raises ValueError if the argument is not a valid hostname.
-        :param str hostname:
-        :returns None
-        """
-        if not isinstance(hostname, str):
-            raise TypeError('Expected string argument, not ' +
-                            isinstance(hostname).__name__)
-
-        if hostname == '':
-            raise ValueError('Empty host name')
-        if len(hostname) > 255:
-            raise ValueError('Host name exceeds 255 chars: ' + hostname)
-        # Trailing '.' is allowed!
-        if hostname.endswith('.'):
-            hostname = hostname[:-1]
-        segments = hostname.split('.')
-        if not all(SocketAddress._dns_label_pattern.match(s)
-                   for s in segments):
-            raise ValueError('Invalid host name: ' + hostname)
-
-    @staticmethod
-    def parse(string):
-        """Parses a string representation of a socket address.
-        IPv4 syntax: <IPv4 address> ':' <port>
-        IPv6 syntax: '[' <IPv6 address> ']' ':' <port>
-        DNS syntax:  <hostname> ':' <port>
-        Raises AddressValueError if the input cannot be parsed.
-        :param str string:
-        :returns parsed SocketAddress
-        :rtype SocketAddress
-        """
-
-        if not isinstance(string, str):
-            raise TypeError('Expected string argument, not ' +
-                            isinstance(string).__name__)
-
-        try:
-            if string.startswith('['):
-                # We expect '[<ip6 addr>]:<portnum>',
-                # use ipaddress to parse IPv6 address:
-                addr_str, port_str = string.split(']:')
-                addr_str = addr_str[1:]
-            else:
-                # We expect '<ip4 addr or hostname>:<port>'.
-                addr_str, port_str = string.split(':')
-            port = int(port_str)
-        except ValueError:
-            raise AddressValueError('Invalid address "{}"'.format(string))
-
-        return SocketAddress(addr_str, port)
-
-
-class TCPListenInfo(object):
-
-    def __init__(self, port_start, port_end=None,
-                 established_callback=None,
-                 failure_callback=None):
-        """
-        Information needed for listen function.
-        Network will try to start listening on port_start, then iterate
-        by 1 to port_end. If port_end is None,
-        than network will only try to listen on port_start.
-        :param int port_start: try to start listening from that port
-        :param int port_end: *Default: None* highest port that
-            network will try to listen on
-        :param fun|None established_callback: *Default: None* deferred
-            callback after listening established
-        :param fun|None failure_callback: *Default: None* deferred
-            callback after listening failure
-        :return:
-        """
-        self.port_start = port_start
-        if port_end:
-            self.port_end = port_end
-        else:
-            self.port_end = port_start
-        self.established_callback = established_callback
-        self.failure_callback = failure_callback
-
-    def __str__(self):
-        return "TCP listen info: ports [{}:{}], callback: {}, errback: {}" \
-            .format(self.port_start, self.port_end,
-                    self.established_callback,
-                    self.failure_callback)
-
-
-class TCPListeningInfo(object):
-
-    def __init__(self, port, stopped_callback=None, stopped_errback=None):
-        """
-        TCP listening port information
-        :param int port: port opened for listening
-        :param fun|None stopped_callback: *Default: None* deferred
-            callback after listening on this port is stopped
-        :param fun|None stopped_errback: *Default: None* deferred
-            callback after stop listening is failure
-        :return:
-        """
-        self.port = port
-        self.stopped_callback = stopped_callback
-        self.stopped_errback = stopped_errback
-
-    def __str__(self):
-        return "A listening port {} information".format(self.port)
-
-
-class TCPConnectInfo(object):
-
-    def __init__(self, socket_addresses,
-                 established_callback=None,
-                 failure_callback=None):
-        """
-        Information for TCP connect function
-        :param list socket_addresses: list of SocketAddresses
-        :param fun|None established_callback:
-        :param fun|None failure_callback:
-        :return None:
-        """
-        self.socket_addresses = socket_addresses
-        self.established_callback = established_callback
-        self.failure_callback = failure_callback
-
-    def __str__(self):
-        return "TCP connection information:" \
-            "addresses {}, callback {}, errback {}" \
-            .format(self.socket_addresses,
-                    self.established_callback,
-                    self.failure_callback)
-=======
->>>>>>> a82b2006
-
-###############
-# TCP Network #
-###############
-
-
-class TCPNetwork(Network):
-
-    def __init__(self, protocol_factory, use_ipv6=False, timeout=5):
-        """
-        TCP network information
-<<<<<<< HEAD
-        :param ProtocolFactory protocol_factory: Protocols should be
-            at least ServerProtocol implementation
-        :param bool use_ipv6: *Default: False* should network use
-            IPv6 server endpoint?
-=======
-        :param ProtocolFactory protocol_factory: Protocols should be at least
-                                                 ServerProtocol implementation
-        :param bool use_ipv6: *Default: False* should network use IPv6 server
-                              endpoint?
->>>>>>> a82b2006
-        :param int timeout: *Default: 5*
-        :return None:
-        """
-        from twisted.internet import reactor
-        self.reactor = reactor
-        self.incoming_protocol_factory = IncomingProtocolFactoryWrapper(
-            protocol_factory)
-        self.outgoing_protocol_factory = OutgoingProtocolFactoryWrapper(
-            protocol_factory)
-        self.use_ipv6 = use_ipv6
-        self.timeout = timeout
-        self.active_listeners = {}
-        self.host_addresses = get_host_addresses()
-
-    def connect(self, connect_info, **kwargs):
-        """
-        Connect network protocol factory to address from connect_info via TCP.
-        :param TCPConnectInfo connect_info:
-        :param kwargs: any additional parameters
-        :return None:
-        """
-        self.__try_to_connect_to_addresses(
-            connect_info.socket_addresses,
-            connect_info.established_callback,
-<<<<<<< HEAD
-            connect_info.failure_callback, **kwargs)
-
-    def listen(self, listen_info, **kwargs):
-        """
-        Listen with network protocol factory on
-            a TCP socket specified by listen_info
-=======
-            connect_info.failure_callback,
-            **kwargs
-        )
-
-    def listen(self, listen_info, **kwargs):
-        """
-        Listen with network protocol factory on a TCP socket
-        specified by listen_info
-
->>>>>>> a82b2006
-        :param TCPListenInfo listen_info:
-        :param kwargs: any additional parameters
-        :return None:
-        """
-        self.__try_to_listen_on_port(
-            listen_info.port_start,
-            listen_info.port_end,
-            listen_info.established_callback,
-<<<<<<< HEAD
-            listen_info.failure_callback, **kwargs)
-=======
-            listen_info.failure_callback,
-            **kwargs
-        )
->>>>>>> a82b2006
-
-    def stop_listening(self, listening_info, **kwargs):
-        """
-        Stop listening on a TCP socket specified by listening_info
-        :param TCPListeningInfo listening_info:
-        :param kwargs: any additional parameters
-        :return None|Deferred:
-        """
-        port = listening_info.port
-        listening_port = self.active_listeners.get(port)
-        if listening_port:
-            defer = maybeDeferred(listening_port.stopListening)
-
-            if not defer.called:
-<<<<<<< HEAD
-                defer.addCallback(TCPNetwork.__stop_listening_success,
-                                  listening_info.stopped_callback, **kwargs)
-                defer.addErrback(TCPNetwork.__stop_listening_failure,
-                                 listening_info.stopped_errback, **kwargs)
-=======
-                defer.addCallback(
-                    TCPNetwork.__stop_listening_success,
-                    listening_info.stopped_callback,
-                    **kwargs
-                )
-                defer.addErrback(
-                    TCPNetwork.__stop_listening_failure,
-                    listening_info.stopped_errback,
-                    **kwargs
-                )
->>>>>>> a82b2006
-            del self.active_listeners[port]
-            return defer
-        else:
-            logger.warning(
-<<<<<<< HEAD
-                "Can't stop listening on port {}, wasn't listening."
-                .format(port))
-            TCPNetwork.__stop_listening_failure(
-                None, listening_info.stopped_errback, **kwargs)
-=======
-                "Can't stop listening on port %r, wasn't listening.",
-                port,
-            )
-            TCPNetwork.__stop_listening_failure(
-                None,
-                listening_info.stopped_errback,
-                **kwargs,
-            )
->>>>>>> a82b2006
-
-    def __filter_host_addresses(self, addresses):
-        result = []
-
-        for sa in addresses:
-            if sa.address in self.host_addresses\
-                    and sa.port in self.active_listeners:
-                logger.debug(
-                    'Can\'t connect with self: %r:%r',
-                    sa.address,
-                    sa.port
-                )
-                continue
-            result.append(sa)
-        return result
-
-<<<<<<< HEAD
-    def __try_to_connect_to_addresses(
-            self,
-            addresses,
-            established_callback,
-            failure_callback,
-            **kwargs):
-=======
-    def __try_to_connect_to_addresses(self, addresses, established_callback,
-                                      failure_callback, **kwargs):
->>>>>>> a82b2006
-        addresses = self.__filter_host_addresses(addresses)
-        logger.debug('__try_to_connect_to_addresses(%r) filtered', addresses)
-
-        if not addresses:
-            logger.warning("No addresses for connection given")
-            TCPNetwork.__call_failure_callback(failure_callback, **kwargs)
-            return
-
-        address = addresses[0].address
-        port = addresses[0].port
-
-        self.__try_to_connect_to_address(
-            address,
-            port,
-            self.__connection_to_address_established,
-            self.__connection_to_address_failure,
-            addresses_to_arg=addresses,
-            established_callback_to_arg=established_callback,
-            failure_callback_to_arg=failure_callback,
-<<<<<<< HEAD
-            **kwargs)
-
-    def __try_to_connect_to_address(
-            self,
-            address,
-            port,
-            established_callback,
-            failure_callback,
-            **kwargs):
-        logger.debug("Connection to host {}: {}".format(address, port))
-=======
-            **kwargs,
-        )
-
-    def __try_to_connect_to_address(self, address, port, established_callback,
-                                    failure_callback, **kwargs):
-        logger.debug("Connection to host %r: %r", address, port)
->>>>>>> a82b2006
-
-        use_ipv6 = False
-        try:
-            ip = ip_address(address)
-            use_ipv6 = ip.version == 6
-        except ValueError:
-            logger.warning("%r address is invalid", address)
-        if use_ipv6:
-<<<<<<< HEAD
-            endpoint = TCP6ClientEndpoint(
-                self.reactor, address, port, self.timeout)
-        else:
-            endpoint = TCP4ClientEndpoint(
-                self.reactor, address, port, self.timeout)
-
-        defer = endpoint.connect(self.outgoing_protocol_factory)
-
-        defer.addCallback(self.__connection_established,
-                          established_callback, **kwargs)
-=======
-            endpoint = TCP6ClientEndpoint(self.reactor, address, port,
-                                          self.timeout)
-        else:
-            endpoint = TCP4ClientEndpoint(self.reactor, address, port,
-                                          self.timeout)
-
-        defer = endpoint.connect(self.outgoing_protocol_factory)
-
-        defer.addCallback(self.__connection_established, established_callback,
-                          **kwargs)
->>>>>>> a82b2006
-        defer.addErrback(self.__connection_failure, failure_callback, **kwargs)
-
-    def __connection_established(self, conn, established_callback, **kwargs):
-        pp = conn.transport.getPeer()
-<<<<<<< HEAD
-        logger.debug("Connection established {} {}".format(pp.host, pp.port))
-        TCPNetwork.__call_established_callback(
-            established_callback, conn.session, **kwargs)
-=======
-        logger.debug("Connection established %r %r", pp.host, pp.port)
-        TCPNetwork.__call_established_callback(
-            established_callback,
-            conn.session,
-            **kwargs,
-        )
->>>>>>> a82b2006
-
-    def __connection_failure(self, err_desc, failure_callback, **kwargs):
-        logger.debug("Connection failure. %r", err_desc)
-        TCPNetwork.__call_failure_callback(failure_callback, **kwargs)
-
-    def __connection_to_address_established(self, conn, **kwargs):
-        established_callback = kwargs.pop("established_callback_to_arg", None)
-        kwargs.pop("failure_callback_to_arg", None)
-        kwargs.pop("addresses_to_arg", None)
-        TCPNetwork.__call_established_callback(
-<<<<<<< HEAD
-            established_callback, conn, **kwargs)
-=======
-            established_callback,
-            conn,
-            **kwargs,
-        )
->>>>>>> a82b2006
-
-    def __connection_to_address_failure(self, **kwargs):
-        established_callback = kwargs.pop("established_callback_to_arg", None)
-        failure_callback = kwargs.pop("failure_callback_to_arg", None)
-        addresses = kwargs.pop("addresses_to_arg", [])
-        if len(addresses) > 1:
-            self.__try_to_connect_to_addresses(
-<<<<<<< HEAD
-                addresses[
-                    1:],
-                established_callback,
-                failure_callback,
-                **kwargs)
-        else:
-            TCPNetwork.__call_failure_callback(failure_callback, **kwargs)
-
-    def __try_to_listen_on_port(
-            self,
-            port,
-            max_port,
-            established_callback,
-            failure_callback,
-            **kwargs):
-=======
-                addresses[1:],
-                established_callback,
-                failure_callback,
-                **kwargs,
-            )
-        else:
-            TCPNetwork.__call_failure_callback(failure_callback, **kwargs)
-
-    def __try_to_listen_on_port(self, port, max_port, established_callback,
-                                failure_callback, **kwargs):
->>>>>>> a82b2006
-        if self.use_ipv6:
-            ep = TCP6ServerEndpoint(self.reactor, port)
-        else:
-            ep = TCP4ServerEndpoint(self.reactor, port)
-
-        defer = ep.listen(self.incoming_protocol_factory)
-
-<<<<<<< HEAD
-        defer.addCallback(self.__listening_established,
-                          established_callback, **kwargs)
-        defer.addErrback(self.__listening_failure, port, max_port,
-                         established_callback, failure_callback, **kwargs)
-
-    def __listening_established(
-            self,
-            listening_port,
-            established_callback,
-            **kwargs):
-        port = listening_port.getHost().port
-        self.active_listeners[port] = listening_port
-        TCPNetwork.__call_established_callback(
-            established_callback, port, **kwargs)
-
-    def __listening_failure(
-            self,
-            err_desc,
-            port,
-            max_port,
-            established_callback,
-            failure_callback,
-            **kwargs):
-=======
-        defer.addCallback(
-            self.__listening_established,
-            established_callback,
-            **kwargs,
-        )
-        defer.addErrback(
-            self.__listening_failure,
-            port,
-            max_port,
-            established_callback,
-            failure_callback,
-            **kwargs,
-        )
-
-    def __listening_established(self, listening_port, established_callback,
-                                **kwargs):
-        port = listening_port.getHost().port
-        self.active_listeners[port] = listening_port
-        TCPNetwork.__call_established_callback(
-            established_callback,
-            port,
-            **kwargs,
-        )
-
-    def __listening_failure(self, err_desc, port, max_port,
-                            established_callback, failure_callback, **kwargs):
->>>>>>> a82b2006
-        err = str(err_desc.value)
-        if port < max_port:
-            port += 1
-            self.__try_to_listen_on_port(
-                port,
-                max_port,
-                established_callback,
-                failure_callback,
-<<<<<<< HEAD
-                **kwargs)
-=======
-                **kwargs,
-            )
->>>>>>> a82b2006
-        else:
-            logger.debug("Can't listen on port %r: %r", port, err)
-            TCPNetwork.__call_failure_callback(failure_callback, **kwargs)
-
-    @staticmethod
-    def __call_failure_callback(failure_callback, **kwargs):
-        if failure_callback is None:
-            return
-        failure_callback(**kwargs)
-
-    @staticmethod
-    def __call_established_callback(established_callback, result, **kwargs):
-        if established_callback is None:
-            return
-        established_callback(result, **kwargs)
-
-    @staticmethod
-    def __stop_listening_success(result, callback, **kwargs):
-        if result:
-            logger.info("Stop listening result %r", result)
-        if callback is None:
-            return
-        callback(**kwargs)
-
-    @staticmethod
-    def __stop_listening_failure(fail, errback, **kwargs):
-        logger.error("Can't stop listening %r", fail)
-        TCPNetwork.__call_failure_callback(errback, **kwargs)
-
-#############
-# Protocols #
-#############
-
-
-class BasicProtocol(SessionProtocol):
-
-<<<<<<< HEAD
-    """ Connection-oriented basic protocol for twisted,
-    support message serialization"""
-
-=======
-    """Connection-oriented basic protocol for twisted, supports message
-       serialization
-    """
->>>>>>> a82b2006
-    def __init__(self):
-        self.opened = False
-        self.db = DataBuffer()
-        self.lock = Lock()
-        super().__init__()
-        self.spam_protector = SpamProtector()
-
-    def send_message(self, msg):
-        """
-        Serialize and send message
-        :param Message msg: message to send
-        :return bool: return True if message has been send, False otherwise
-        """
-        if not self.opened:
-            logger.error(msg)
-            logger.error("Send message failed - connection closed.")
-            return False
-
-        msg_to_send = self._prepare_msg_to_send(msg)
-
-        if msg_to_send is None:
-            return False
-
-        self.transport.getHandle()
-        self.transport.write(msg_to_send)
-
-        return True
-
-    def close(self):
-        """
-        Close connection, after writing all pending
-        (flush the write buffer and wait for producer to finish).
-        :return None:
-        """
-        self.transport.loseConnection()
-
-    def close_now(self):
-        """
-<<<<<<< HEAD
-        Close connection ASAP, doesn't flush the write buffer
-            or wait for the producer to finish
-=======
-        Close connection ASAP, doesn't flush the write buffer or wait for
-        the producer to finish
->>>>>>> a82b2006
-        :return:
-        """
-        self.opened = False
-        self.transport.abortConnection()
-
-    # Protocol functions
-    def connectionMade(self):
-        """Called when new connection is successfully opened"""
-        SessionProtocol.connectionMade(self)
-        self.opened = True
-
-    def dataReceived(self, data):
-        """Called when additional chunk of data
-            is received from another peer"""
-        if not self._can_receive():
-            return
-
-        if not self.session:
-            logger.warning("No session argument in connection state")
-            return
-
-        self._interpret(data)
-
-    def connectionLost(self, reason=connectionDone):
-        """Called when connection is lost (for whatever reason)"""
-        self.opened = False
-        if self.session:
-            self.session.dropped()
-
-        SessionProtocol.connectionLost(self, reason)
-
-    # Protected functions
-    def _prepare_msg_to_send(self, msg):
-        ser_msg = msg.serialize()
-
-        db = DataBuffer()
-        db.append_len_prefixed_bytes(ser_msg)
-        return db.read_all()
-
-    def _can_receive(self):
-        return self.opened and isinstance(self.db, DataBuffer)
-
-    def _interpret(self, data):
-        with self.lock:
-            self.db.append_bytes(data)
-            mess = self._data_to_messages()
-
-        for m in mess:
-            self.session.interpret(m)
-
-    def _load_message(self, data):
-        msg = golem_messages.load(data, None, None)
-        logger.debug(
-            'BasicProtocol._load_message(): received %r',
-            msg,
-        )
-        return msg
-
-    def _data_to_messages(self):
-        messages = []
-<<<<<<< HEAD
-
-        def valid_len():
-            msg_len = self.db.peek_ulong()
-            return msg_len is None or msg_len <= MAX_MESSAGE_SIZE
-        if not valid_len():
-            return None
-        data = self.db.read_len_prefixed_bytes()
-=======
->>>>>>> a82b2006
-
-        for data in self.db.get_len_prefixed_bytes():
-            if len(data) > MAX_MESSAGE_SIZE:
-                logger.info(
-                    'Ignoring huge message %dB from %r',
-                    len(data),
-                    self.transport.getPeer(),
-                )
-                continue
-
-            try:
-                if not self.spam_protector.check_msg(data):
-                    continue
-                msg = self._load_message(data)
-            except golem_messages.exceptions.HeaderError as e:
-                logger.debug(
-                    "Invalid message header: %s from %s. Ignoring.",
-                    e,
-                    self.transport.getPeer(),
-                )
-                continue
-            except golem_messages.exceptions.MessageError as e:
-                logger.info("Failed to deserialize message (%r) %r", e, data)
-                logger.debug(
-                    "BasicProtocol._data_to_messages() failed %r",
-                    data,
-                    exc_info=True,
-                )
-                continue
-
-            messages.append(msg)
-
-        return messages
-
-
-class ServerProtocol(BasicProtocol):
-    """ Basic protocol connected to server instance
-    """
-
-    def __init__(self, server):
-        """
-        :param Server server: server instance
-        :return None:
-        """
-        BasicProtocol.__init__(self)
-        self.server = server
-
-    # Protocol functions
-    def connectionMade(self):
-        """Called when new connection is successfully opened"""
-        BasicProtocol.connectionMade(self)
-        self.server.new_connection(self.session)
-
-    def _can_receive(self):
-        if not self.opened:
-            raise IOError("Protocol is closed")
-        if not isinstance(self.db, DataBuffer):
-            raise TypeError(
-<<<<<<< HEAD
-                "incorrect db type: {}. Should be: DataBuffer"
-                .format(isinstance(self.db)))
-=======
-                "incorrect db type: {}. Should be: DataBuffer".format(
-                    type(self.db),
-                )
-            )
->>>>>>> a82b2006
-
-        if not self.session and self.server:
-            self.opened = False
-            raise Exception('Peer for connection is None')
-
-        return True
-
-
-class SafeProtocol(ServerProtocol):
-    """More advanced version of server protocol, support for serialization,
-<<<<<<< HEAD
-        encryption, decryption and signing messages """
-=======
-       encryption, decryption and signing messages
-    """
->>>>>>> a82b2006
-
-    def _prepare_msg_to_send(self, msg):
-        logger.debug('SafeProtocol._prepare_msg_to_send(%r)', msg)
-        if self.session is None:
-            logger.error("Wrong session, not sending message")
-            return None
-
-        serialized = golem_messages.dump(
-            msg,
-            self.session.my_private_key,
-            self.session.theirs_public_key,
-        )
-        length = struct.pack("!L", len(serialized))
-        return length + serialized
-
-    def _load_message(self, data):
-        msg = golem_messages.load(
-            data,
-            self.session.my_private_key,
-            self.session.theirs_public_key,
-        )
-        logger.debug(
-            'SafeProtocol._load_message(): received %r',
-            msg,
-        )
-        return msg
-
-
-class FilesProtocol(SafeProtocol):
-<<<<<<< HEAD
-    """ Connection-oriented protocol for twisted. Allows to send messages
-        (support for message serialization)
-    encryption, decryption and signing), files or stream data."""
-
-=======
-    """Connection-oriented protocol for twisted. Allows to send messages
-       (support for message serialization encryption, decryption and signing),
-       files or stream data.i
-    """
->>>>>>> a82b2006
-    def __init__(self, server=None):
-        SafeProtocol.__init__(self, server)
-
-        self.stream_mode = False
-        self.consumer = None
-        self.producer = None
-
-    def clean(self):
-        """Clean the protocol state. Close existing consumers and producers."""
-        if self.consumer is not None:
-            self.consumer.close()
-
-        if self.producer is not None:
-            self.producer.close()
-
-    def close(self):
-<<<<<<< HEAD
-        """ Close connection, after writing all pending
-=======
-        """Close connection, after writing all pending
->>>>>>> a82b2006
-        (flush the write buffer and wait for producer to finish).
-        Close file consumer, data consumer or file producer if they are active.
-        :return None: """
-        self.clean()
-        SafeProtocol.close(self)
-
-    def close_now(self):
-<<<<<<< HEAD
-        """ Close connection ASAP, doesn't flush the write buffer
-            or wait for the producer to finish.
-        Close file consumer, data consumer or file producer if they are active. """
-=======
-        """Close connection ASAP, doesn't flush the write buffer or wait for
-        the producer to finish.
-        Close file consumer, data consumer or file producer if they are active.
-        """
->>>>>>> a82b2006
-        self.opened = False
-        self.clean()
-        SafeProtocol.close_now(self)
-
-    def _interpret(self, data):
-        self.session.last_message_time = time.time()
-
-        if self.stream_mode:
-            self._stream_data_received(data)
-            return
-
-        SafeProtocol._interpret(self, data)
-
-    def _stream_data_received(self, data):
-        if self.consumer is None:
-            raise ValueError("consumer is None")
-        if self._check_stream(data):
-            self.consumer.dataReceived(data)
-        else:
-            logger.error("Wrong stream received")
-            self.close_now()
-
-    def _check_stream(self, data):
-        return len(data) >= LONG_STANDARD_SIZE
-
-
-#############
-# Producers #
-#############
-
-@implementer(IPullProducer)
-class FileProducer(object):
-<<<<<<< HEAD
-    """ Files producer that helps to send
-        list of files to consumer in chunks"""
-
-    def __init__(
-            self,
-            file_list,
-            session,
-            buff_size=BUFF_SIZE,
-            extra_data=None):
-=======
-    """ Files producer that helps to send list of files to consumer in chunks"""
-
-    def __init__(self, file_list, session, buff_size=BUFF_SIZE,
-                 extra_data=None):
->>>>>>> a82b2006
-        """ Create file producer
-        :param list file_list: list of files that should be sent
-        :param FileSession session:  session that uses this file producer
-        :param int buff_size: size of the buffer
-<<<<<<< HEAD
-        :param dict extra_data: additional information that
-        should be return to the session
-=======
-        :param dict extra_data: additional information that should be returned
-                                to the session
->>>>>>> a82b2006
-        """
-        self.file_list = copy(file_list)
-        self.session = session
-        self.buff_size = buff_size
-
-        if extra_data:
-            self.extra_data = extra_data
-        else:
-            self.extra_data = {}
-        self.extra_data['file_sent'] = []
-        self.extra_data['file_sizes'] = []
-        self.cnt = 0
-
-        self.fh = None  # Current file descriptor
-        self.data = None  # Current chunk of data
-        self.size = 0  # Size of current file
-
-        self.init_data()
-        self.register()
-
-    # IPullProducer methods
-    def resumeProducing(self):
-<<<<<<< HEAD
-        """ Produce data for the consumer a single time.
-=======
-        """Produce data for the consumer a single time.
->>>>>>> a82b2006
-        Send a chunk of file, open new file or finish productions.
-        """
-
-        if self.data:
-            self.session.conn.transport.write(self.data)
-            self._print_progress()
-            self._prepare_data()
-        elif len(self.file_list) > 1:
-            if self.fh is not None:
-                self.fh.close()
-                self.fh = None
-            self.extra_data['file_sent'].append(self.file_list[-1])
-            self.file_list.pop()
-            self.init_data()
-            self.resumeProducing()
-        else:
-            if self.fh is not None:
-                self.fh.close()
-                self.fh = None
-            self.session.data_sent(self.extra_data)
-            self.session.conn.transport.unregisterProducer()
-
-    def stopProducing(self):
-<<<<<<< HEAD
-        """ Stop producing data. This tells a producer that
-        its consumer has died, so it must stop producing data
-        for good. """
-=======
-        """Stop producing data. This tells a producer that its consumer
-           has died, so it must stop producing data for good.
-        """
->>>>>>> a82b2006
-        self.close()
-        self.session.production_failed(self.extra_data)
-
-    def init_data(self):
-        """Open first file from list and read first chunk of data"""
-        if not self.file_list:
-            logger.warning("Empty file list to send")
-            self.data = None
-            return
-        self.fh = open(self.file_list[-1], 'rb')
-        self.size = os.path.getsize(self.file_list[-1])
-        self.extra_data['file_sizes'].append(self.size)
-<<<<<<< HEAD
-        logger.info("Sending file {}, size:{}".format(
-            self.file_list[-1], self.size))
-=======
-        logger.info(
-            "Sending file %r, size:%r",
-            self.file_list[-1],
-            self.size,
-        )
->>>>>>> a82b2006
-        self._prepare_init_data()
-
-    def register(self):
-        """ Register producer """
-        self.session.conn.transport.registerProducer(self, False)
-
-    def close(self):
-        """ Close file descriptor"""
-        if self.fh is not None:
-            self.fh.close()
-            self.fh = None
-
-    def _prepare_init_data(self):
-        self.data = struct.pack("!L", self.size) + self.fh.read(self.buff_size)
-
-    def _prepare_data(self):
-        self.data = self.fh.read(self.buff_size)
-
-    def _print_progress(self):
-        if self.size != 0:
-<<<<<<< HEAD
-            print("\rSending progress {} %                       ".format(
-                int(100 * float(self.fh.tell()) / self.size)), end=' ')
-=======
-            print(
-                "\rSending progress {} %".ljust(50).format(
-                    int(100 * float(self.fh.tell()) / self.size),
-                ),
-                end=' ',
-            )
->>>>>>> a82b2006
-        else:
-            print(
-                "\rSending progress 100 %".ljust(50),
-                end=' ',
-            )
-
-
-class EncryptFileProducer(FileProducer):
-    """ Files producer that encrypt data chunks """
-
-    def _prepare_init_data(self):
-        data = self.session.encrypt(self.fh.read(self.buff_size))
-<<<<<<< HEAD
-        self.data = struct.pack("!L", self.size) + \
-            struct.pack("!L", len(data)) + data
-=======
-        self.data = struct.pack("!L", self.size) \
-            + struct.pack("!L", len(data)) + data
->>>>>>> a82b2006
-
-    def _prepare_data(self):
-        data = self.fh.read(self.buff_size)
-        if data:
-            data = self.session.encrypt(data)
-            self.data = struct.pack("!L", len(data)) + data
-        else:
-            self.data = ""
-
-
-class FileConsumer(object):
-    """ File consumer that receives list of files in chunks"""
-
-    def __init__(self, file_list, output_dir, session, extra_data=None):
-        """
-        Create file consumer
-        :param list file_list: names of files to received
-<<<<<<< HEAD
-        :param str output_dir: name of the directory
-            where received files should be saved
-        :param FileSession session: session that uses this file consumer
-        :param dict extra_data: additional information that
-            should be return to the session
-=======
-        :param str output_dir: name of the directory where received files
-                               should be saved
-        :param FileSession session: session that uses this file consumer
-        :param dict extra_data: additional information that should be returned
-                                to the session
->>>>>>> a82b2006
-        :return:
-        """
-        self.file_list = copy(file_list)
-
-<<<<<<< HEAD
-        self.final_file_list = [os.path.normpath(
-            os.path.join(output_dir, f)) for f in file_list]
-=======
-        self.final_file_list = [
-            os.path.normpath(os.path.join(output_dir, f)) for f in file_list
-        ]
->>>>>>> a82b2006
-        self.fh = None  # Current file descriptor
-        self.file_size = -1  # Current file expected size
-        self.recv_size = 0  # Received data size
-
-        self.output_dir = output_dir
-
-        self.session = session
-        if extra_data:
-            self.extra_data = extra_data
-        else:
-            self.extra_data = {}
-        self.extra_data["file_received"] = []
-        self.extra_data["file_sizes"] = []
-        self.extra_data["result"] = self.final_file_list
-
-        self.last_percent = 0
-        self.last_data = bytes()
-
-    def dataReceived(self, data):
-        """ Receive new chunk of data
-        :param data: data received with transport layer
-        """
-        loc_data = data
-        if self.file_size == -1:
-            loc_data = self._get_first_chunk(self.last_data + data)
-
-        if not self.fh:
-            raise ValueError("File descriptor is not set")
-
-        self.recv_size += len(loc_data)
-        if self.recv_size <= self.file_size:
-            self.fh.write(loc_data)
-            self.last_data = bytes()
-        else:
-            last_data = len(loc_data) - (self.recv_size - self.file_size)
-            self.fh.write(loc_data[:last_data])
-            self.last_data = loc_data[last_data:]
-
-        self._print_progress()
-
-        if self.recv_size >= self.file_size:
-            self._end_receiving_file()
-
-    def close(self):
-        """ Close file descriptor and remove file if not all data were received
-        """
-        if self.fh is not None:
-            self.fh.close()
-            self.fh = None
-            if self.recv_size < self.file_size and self.file_list:
-                os.remove(self.file_list[-1])
-
-    def _get_first_chunk(self, data):
-        self.last_percent = 0
-        (self.file_size,) = struct.unpack("!L", data[:LONG_STANDARD_SIZE])
-<<<<<<< HEAD
-        logger.info("Receiving file {}, size {}".format(
-            self.file_list[-1], self.file_size))
-=======
-        logger.info(
-            "Receiving file %r, size %r",
-            self.file_list[-1],
-            self.file_size,
-        )
->>>>>>> a82b2006
-        if self.fh:
-            raise ValueError("File descriptor is set")
-
-        self.extra_data["file_sizes"].append(self.file_size)
-        self.fh = open(os.path.join(self.output_dir, self.file_list[-1]), "wb")
-        return data[LONG_STANDARD_SIZE:]
-
-    def _print_progress(self):
-        if self.file_size != 0:
-            percent = int(100 * self.recv_size / float(self.file_size))
-        else:
-            percent = 100
-        if percent > 100:
-            percent = 100
-        if percent > self.last_percent:
-<<<<<<< HEAD
-            print("\rFile data receiving {} %                       ".format(
-                percent), end=' ')
-=======
-            print(
-                "\rFile data receiving {} %".ljust(50).format(percent),
-                end=' ',
-            )
->>>>>>> a82b2006
-            self.last_percent = percent
-
-    def _end_receiving_file(self):
-        self.fh.close()
-        self.fh = None
-        self.extra_data["file_received"].append(self.file_list[-1])
-        self.file_list.pop()
-        self.recv_size = 0
-        self.file_size = -1
-        if not self.file_list:
-            self.session.conn.file_mode = False
-            self.session.full_data_received(extra_data=self.extra_data)
-
-
-class DecryptFileConsumer(FileConsumer):
-    """ File consumer that receives list of files in encrypted chunks """
-
-    def __init__(self, file_list, output_dir, session, extra_data=None):
-        """
-        Create file consumer
-        :param list file_list: names of files to received
-<<<<<<< HEAD
-        :param str output_dir: name of the directory
-            where received files should be saved
-        :param FileSession session: session that uses this file consumer
-        :param dict extra_data: additional information that
-            should be return to the session
-=======
-        :param str output_dir: name of the directory where received files
-                               should be saved
-        :param FileSession session: session that uses this file consumer
-        :param dict extra_data: additional information that should be returned
-                                to the session
->>>>>>> a82b2006
-        :return:
-        """
-        FileConsumer.__init__(self, file_list, output_dir, session, extra_data)
-        self.chunk_size = 0
-        self.recv_chunk_size = 0
-
-    def dataReceived(self, data):
-        """ Receive new chunk of data
-        :param data: data received with transport layer
-        """
-        loc_data = self.last_data + data
-        if self.file_size == -1:
-            loc_data = self._get_first_chunk(loc_data)
-
-        if not self.fh:
-            raise ValueError("File descriptor is not set")
-
-        receive_next = False
-        while not receive_next:
-            if self.chunk_size == 0:
-                (self.chunk_size,) = struct.unpack(
-<<<<<<< HEAD
-                    "!L", loc_data[:LONG_STANDARD_SIZE])
-=======
-                    "!L", loc_data[:LONG_STANDARD_SIZE],
-                )
->>>>>>> a82b2006
-                loc_data = loc_data[LONG_STANDARD_SIZE:]
-
-            self.recv_chunk_size = len(loc_data)
-            if self.recv_chunk_size >= self.chunk_size:
-                data = self.session.decrypt(loc_data[:self.chunk_size])
-                self.fh.write(data)
-                self.recv_size += len(data)
-                self.last_data = loc_data[self.chunk_size:]
-                self.recv_chunk_size = 0
-                self.chunk_size = 0
-                loc_data = self.last_data
-                if len(self.last_data) <= LONG_STANDARD_SIZE:
-                    receive_next = True
-            else:
-                self.last_data = loc_data
-                receive_next = True
-
-            self._print_progress()
-
-            if self.recv_size >= self.file_size:
-                self._end_receiving_file()
-                receive_next = True
-<<<<<<< HEAD
-        if (len(self.file_list) > 0 and
-            len(self.last_data) >= 2 * LONG_STANDARD_SIZE and
-                self.chunk_size == 0):
-=======
-        if self.file_list \
-                and len(self.last_data) >= 2 * LONG_STANDARD_SIZE \
-                and self.chunk_size == 0:
->>>>>>> a82b2006
-            self.dataReceived("")
-
-    def _end_receiving_file(self):
-        self.chunk_size = 0
-        self.recv_chunk_size = 0
-        FileConsumer._end_receiving_file(self)
-
-
-@implementer(IPullProducer)
-class DataProducer(object):
-    """ Data producer that helps to receive stream of data in chunks"""
-
-<<<<<<< HEAD
-    def __init__(
-            self,
-            data_to_send,
-            session,
-            buff_size=BUFF_SIZE,
-            extra_data=None):
-=======
-    def __init__(self, data_to_send, session, buff_size=BUFF_SIZE,
-                 extra_data=None):
->>>>>>> a82b2006
-        """ Create data producer
-        :param str data_to_send: data that should be send
-        :param FileSession session:  session that uses this file producer
-        :param int buff_size: size of the buffer
-<<<<<<< HEAD
-        :param dict extra_data: additional information that
-            should be return to the session
-=======
-        :param dict extra_data: additional information that should be returned
-                                to the session
->>>>>>> a82b2006
-        """
-        self.data_to_send = data_to_send
-        self.session = session
-        self.data = None  # current chunk of data
-        self.size = 0  # size of data that will be send
-        self.it = 0  # data to send iterator
-        self.num_send = 0  # size of sent data
-        self.extra_data = extra_data
-        self.buff_size = buff_size
-        self.last_percent = 0
-        self.load_data()
-        self.register()
-
-    def load_data(self):
-        """ Load first chunk of data """
-        self.size = len(self.data_to_send)
-        logger.info("Sending file size: %r", self.size)
-        self._prepare_init_data()
-        self.it = self.buff_size
-
-    def register(self):
-        """ Register producer """
-        self.session.conn.transport.registerProducer(self, False)
-
-    def end_producing(self):
-        """ Inform session about finished production
-            and unregister producer """
-        self.session.data_sent(self.extra_data)
-        self.session.conn.transport.unregisterProducer()
-
-    def close(self):
-        """ Additional cleaning before production ending """
-        pass
-
-    # IPullProducer methods
-    def resumeProducing(self):
-<<<<<<< HEAD
-        """ Produce data for the consumer a single time.
-        Send a chunk of data or finish productions. """
-=======
-        """Produce data for the consumer a single time.
-           Send a chunk of data or finish productions.
-        """
->>>>>>> a82b2006
-        if self.data:
-            self.session.conn.transport.write(self.data)
-            self.num_send += len(self.data)
-            self._print_progress()
-
-            if self.it < len(self.data_to_send):
-                self._prepare_data()
-                self.it += self.buff_size
-            else:
-                self.data = None
-                self.end_producing()
-        else:
-            self.end_producing()
-
-    def stopProducing(self):
-<<<<<<< HEAD
-        """ Stop producing data. This tells a producer that
-        its consumer has died, so it must stop producing data
-        for good. """
-=======
-        """Stop producing data. This tells a producer that its consumer
-           has died, so it must stop producing data
-           for good.
-        """
->>>>>>> a82b2006
-        self.close()
-        self.session.production_failed(self.extra_data)
-
-    def _print_progress(self):
-        if self.size != 0:
-            percent = int(100 * float(self.num_send) / self.size)
-        else:
-            percent = 100
-        if percent > self.last_percent:
-<<<<<<< HEAD
-            print("\rSending progress {} %                       ".format(
-                percent), end=' ')
-        self.last_percent = percent
-
-    def _prepare_init_data(self):
-        self.data = struct.pack("!L", self.size) + \
-            self.data_to_send[:self.buff_size]
-=======
-            print(
-                "\rSending progress {} %".ljust(50).format(percent),
-                end=' ',
-            )
-        self.last_percent = percent
-
-    def _prepare_init_data(self):
-        self.data = struct.pack("!L", self.size) \
-            + self.data_to_send[:self.buff_size]
->>>>>>> a82b2006
-        self.num_send -= LONG_STANDARD_SIZE
-
-    def _prepare_data(self):
-        self.data = self.data_to_send[self.it:self.it + self.buff_size]
-
-
-class DataConsumer(object):
-    """ Data consumer that receive stream of data in chunks """
-
-    def __init__(self, session, extra_data):
-        """ Create data consumer
-        :param FileSession session: session that uses this file consumer
-<<<<<<< HEAD
-        :param dict extra_data: additional information that
-            should be return to the session
-=======
-        :param dict extra_data: additional information that should be returned
-                                to the session
->>>>>>> a82b2006
-        :return:
-        """
-        self.loc_data = []  # received data chunks
-        self.data_size = -1  # size of file to receive
-        self.recv_size = 0  # size of received data
-
-        self.session = session
-        self.extra_data = extra_data
-
-        self.last_percent = 0
-
-    def dataReceived(self, data):
-        """ Receive new chunk of data
-        :param data: data received with transport layer
-        """
-        if self.data_size == -1:
-            self.loc_data.append(self._get_first_chunk(data))
-            self.recv_size = len(self.loc_data[-1])
-        else:
-            self.loc_data.append(data)
-            self.recv_size += len(data)
-
-        self._print_progress()
-
-        if self.recv_size == self.data_size:
-            self._end_receiving()
-
-    def close(self):
-        """ Clean data if it's needed """
-        pass
-
-    def _get_first_chunk(self, data):
-        self.last_percent = 0
-        (self.data_size,) = struct.unpack("!L", data[:LONG_STANDARD_SIZE])
-        logger.debug("Receiving data size %r", self.data_size)
-        return data[LONG_STANDARD_SIZE:]
-
-    def _print_progress(self):
-        if self.data_size != 0:
-            percent = int(100 * self.recv_size / float(self.data_size))
-        else:
-            percent = 100
-        if percent > self.last_percent:
-<<<<<<< HEAD
-            print("\rFile data receiving {} %                       ".format(
-                percent), end=' ')
-=======
-            print(
-                "\rFile data receiving {} %".ljust(50).format(percent),
-                end=' ',
-            )
->>>>>>> a82b2006
-            self.last_percent = percent
-
-    def _end_receiving(self):
-        self.session.conn.data_mode = False
-        self.data_size = -1
-        self.recv_size = 0
-        self.extra_data["result"] = b"".join(self.loc_data)
-        self.loc_data = []
-        self.session.full_data_received(extra_data=self.extra_data)
-
-
-class EncryptDataProducer(DataProducer):
-    """ Data producer that encrypt data chunks """
-
-    # IPullProducer methods
-    def resumeProducing(self):
-        if self.data:
-            self.session.conn.transport.write(self.data)
-            self._print_progress()
-
-            if self.it < len(self.data_to_send):
-                self._prepare_data()
-                self.it += self.buff_size
-            else:
-                self.data = None
-                self.end_producing()
-        else:
-            self.end_producing()
-
-    def _prepare_init_data(self):
-        data = self.session.encrypt(self.data_to_send[:self.buff_size])
-<<<<<<< HEAD
-        self.data = struct.pack("!L", self.size) + \
-            struct.pack("!L", len(data)) + data
-=======
-        self.data = struct.pack("!L", self.size) \
-            + struct.pack("!L", len(data)) + data
->>>>>>> a82b2006
-        self.num_send += len(self.data_to_send[:self.buff_size])
-
-    def _prepare_data(self):
-        data = self.session.encrypt(
-<<<<<<< HEAD
-            self.data_to_send[self.it:self.it + self.buff_size])
-        self.data = struct.pack("!L", len(data)) + data
-        self.num_send += len(
-            self.data_to_send[self.it:self.it + self.buff_size])
-=======
-            self.data_to_send[self.it:self.it + self.buff_size]
-        )
-        self.data = struct.pack("!L", len(data)) + data
-        self.num_send += len(
-            self.data_to_send[self.it:self.it + self.buff_size]
-        )
->>>>>>> a82b2006
-
-
-class DecryptDataConsumer(DataConsumer):
-    """ Data consumer that receives data in encrypted chunks """
-
-    def __init__(self, session, extra_data):
-        self.chunk_size = 0
-        self.recv_chunk_size = 0
-        self.last_data = bytes()
-        DataConsumer.__init__(self, session, extra_data)
-
-    def dataReceived(self, data):
-        """ Receive new chunk of encrypted data
-        :param data: data received with transport layer
-        """
-
-        loc_data = self.last_data + data
-        if self.data_size == -1:
-            loc_data = self._get_first_chunk(data)
-
-        receive_next = False
-        while not receive_next:
-            if self.chunk_size == 0:
-                (self.chunk_size,) = struct.unpack(
-<<<<<<< HEAD
-                    "!L", loc_data[:LONG_STANDARD_SIZE])
-=======
-                    "!L",
-                    loc_data[:LONG_STANDARD_SIZE],
-                )
->>>>>>> a82b2006
-                loc_data = loc_data[LONG_STANDARD_SIZE:]
-
-            self.recv_chunk_size = len(loc_data)
-            if self.recv_chunk_size >= self.chunk_size:
-                data = self.session.decrypt(loc_data[:self.chunk_size])
-                self.loc_data.append(data)
-                self.recv_size += len(data)
-                self.last_data = loc_data[self.chunk_size:]
-                self.recv_chunk_size = 0
-                self.chunk_size = 0
-                loc_data = self.last_data
-                if len(self.last_data) <= LONG_STANDARD_SIZE:
-                    receive_next = True
-            else:
-                self.last_data = loc_data
-                receive_next = True
-
-            self._print_progress()
-
-            if self.recv_size >= self.data_size:
-                self._end_receiving()
-                break
-
-    def _end_receiving(self):
-        self.chunk_size = 0
-        self.recv_chunk_size = 0
-        DataConsumer._end_receiving(self)
+import logging
+import os
+import struct
+import time
+from copy import copy
+from ipaddress import ip_address
+from threading import Lock
+
+import golem_messages
+from twisted.internet.defer import maybeDeferred
+from twisted.internet.endpoints import TCP4ServerEndpoint, \
+    TCP4ClientEndpoint, TCP6ServerEndpoint, TCP6ClientEndpoint
+from twisted.internet.interfaces import IPullProducer
+from twisted.internet.protocol import connectionDone
+from zope.interface import implementer
+
+from golem.core.databuffer import DataBuffer
+from golem.core.hostaddress import get_host_addresses
+from golem.core.variables import LONG_STANDARD_SIZE, BUFF_SIZE
+from .network import Network, SessionProtocol, IncomingProtocolFactoryWrapper, \
+    OutgoingProtocolFactoryWrapper
+from .spamprotector import SpamProtector
+
+# Import helpers to this namespace
+from .tcpnetwork_helpers import SocketAddress, TCPListenInfo  # noqa pylint: disable=unused-import
+from .tcpnetwork_helpers import TCPListeningInfo, TCPConnectInfo  # noqa pylint: disable=unused-import
+
+logger = logging.getLogger(__name__)
+
+MAX_MESSAGE_SIZE = 2 * 1024 * 1024
+
+
+###############
+# TCP Network #
+###############
+
+
+class TCPNetwork(Network):
+
+    def __init__(self, protocol_factory, use_ipv6=False, timeout=5):
+        """
+        TCP network information
+        :param ProtocolFactory protocol_factory: Protocols should be at least
+                                                 ServerProtocol implementation
+        :param bool use_ipv6: *Default: False* should network use IPv6 server
+                              endpoint?
+        :param int timeout: *Default: 5*
+        :return None:
+        """
+        from twisted.internet import reactor
+        self.reactor = reactor
+        self.incoming_protocol_factory = IncomingProtocolFactoryWrapper(
+            protocol_factory)
+        self.outgoing_protocol_factory = OutgoingProtocolFactoryWrapper(
+            protocol_factory)
+        self.use_ipv6 = use_ipv6
+        self.timeout = timeout
+        self.active_listeners = {}
+        self.host_addresses = get_host_addresses()
+
+    def connect(self, connect_info, **kwargs):
+        """
+        Connect network protocol factory to address from connect_info via TCP.
+        :param TCPConnectInfo connect_info:
+        :param kwargs: any additional parameters
+        :return None:
+        """
+        self.__try_to_connect_to_addresses(
+            connect_info.socket_addresses,
+            connect_info.established_callback,
+            connect_info.failure_callback,
+            **kwargs
+        )
+
+    def listen(self, listen_info, **kwargs):
+        """
+        Listen with network protocol factory on a TCP socket
+        specified by listen_info
+
+        :param TCPListenInfo listen_info:
+        :param kwargs: any additional parameters
+        :return None:
+        """
+        self.__try_to_listen_on_port(
+            listen_info.port_start,
+            listen_info.port_end,
+            listen_info.established_callback,
+            listen_info.failure_callback,
+            **kwargs
+        )
+
+    def stop_listening(self, listening_info, **kwargs):
+        """
+        Stop listening on a TCP socket specified by listening_info
+        :param TCPListeningInfo listening_info:
+        :param kwargs: any additional parameters
+        :return None|Deferred:
+        """
+        port = listening_info.port
+        listening_port = self.active_listeners.get(port)
+        if listening_port:
+            defer = maybeDeferred(listening_port.stopListening)
+
+            if not defer.called:
+                defer.addCallback(
+                    TCPNetwork.__stop_listening_success,
+                    listening_info.stopped_callback,
+                    **kwargs
+                )
+                defer.addErrback(
+                    TCPNetwork.__stop_listening_failure,
+                    listening_info.stopped_errback,
+                    **kwargs
+                )
+            del self.active_listeners[port]
+            return defer
+        else:
+            logger.warning(
+                "Can't stop listening on port %r, wasn't listening.",
+                port,
+            )
+            TCPNetwork.__stop_listening_failure(
+                None,
+                listening_info.stopped_errback,
+                **kwargs,
+            )
+
+    def __filter_host_addresses(self, addresses):
+        result = []
+
+        for sa in addresses:
+            if sa.address in self.host_addresses\
+                    and sa.port in self.active_listeners:
+                logger.debug(
+                    'Can\'t connect with self: %r:%r',
+                    sa.address,
+                    sa.port
+                )
+                continue
+            result.append(sa)
+        return result
+
+    def __try_to_connect_to_addresses(self, addresses, established_callback,
+                                      failure_callback, **kwargs):
+        addresses = self.__filter_host_addresses(addresses)
+        logger.debug('__try_to_connect_to_addresses(%r) filtered', addresses)
+
+        if not addresses:
+            logger.warning("No addresses for connection given")
+            TCPNetwork.__call_failure_callback(failure_callback, **kwargs)
+            return
+
+        address = addresses[0].address
+        port = addresses[0].port
+
+        self.__try_to_connect_to_address(
+            address,
+            port,
+            self.__connection_to_address_established,
+            self.__connection_to_address_failure,
+            addresses_to_arg=addresses,
+            established_callback_to_arg=established_callback,
+            failure_callback_to_arg=failure_callback,
+            **kwargs,
+        )
+
+    def __try_to_connect_to_address(self, address, port, established_callback,
+                                    failure_callback, **kwargs):
+        logger.debug("Connection to host %r: %r", address, port)
+
+        use_ipv6 = False
+        try:
+            ip = ip_address(address)
+            use_ipv6 = ip.version == 6
+        except ValueError:
+            logger.warning("%r address is invalid", address)
+        if use_ipv6:
+            endpoint = TCP6ClientEndpoint(self.reactor, address, port,
+                                          self.timeout)
+        else:
+            endpoint = TCP4ClientEndpoint(self.reactor, address, port,
+                                          self.timeout)
+
+        defer = endpoint.connect(self.outgoing_protocol_factory)
+
+        defer.addCallback(self.__connection_established, established_callback,
+                          **kwargs)
+        defer.addErrback(self.__connection_failure, failure_callback, **kwargs)
+
+    def __connection_established(self, conn, established_callback, **kwargs):
+        pp = conn.transport.getPeer()
+        logger.debug("Connection established %r %r", pp.host, pp.port)
+        TCPNetwork.__call_established_callback(
+            established_callback,
+            conn.session,
+            **kwargs,
+        )
+
+    def __connection_failure(self, err_desc, failure_callback, **kwargs):
+        logger.debug("Connection failure. %r", err_desc)
+        TCPNetwork.__call_failure_callback(failure_callback, **kwargs)
+
+    def __connection_to_address_established(self, conn, **kwargs):
+        established_callback = kwargs.pop("established_callback_to_arg", None)
+        kwargs.pop("failure_callback_to_arg", None)
+        kwargs.pop("addresses_to_arg", None)
+        TCPNetwork.__call_established_callback(
+            established_callback,
+            conn,
+            **kwargs,
+        )
+
+    def __connection_to_address_failure(self, **kwargs):
+        established_callback = kwargs.pop("established_callback_to_arg", None)
+        failure_callback = kwargs.pop("failure_callback_to_arg", None)
+        addresses = kwargs.pop("addresses_to_arg", [])
+        if len(addresses) > 1:
+            self.__try_to_connect_to_addresses(
+                addresses[1:],
+                established_callback,
+                failure_callback,
+                **kwargs,
+            )
+        else:
+            TCPNetwork.__call_failure_callback(failure_callback, **kwargs)
+
+    def __try_to_listen_on_port(self, port, max_port, established_callback,
+                                failure_callback, **kwargs):
+        if self.use_ipv6:
+            ep = TCP6ServerEndpoint(self.reactor, port)
+        else:
+            ep = TCP4ServerEndpoint(self.reactor, port)
+
+        defer = ep.listen(self.incoming_protocol_factory)
+
+        defer.addCallback(
+            self.__listening_established,
+            established_callback,
+            **kwargs,
+        )
+        defer.addErrback(
+            self.__listening_failure,
+            port,
+            max_port,
+            established_callback,
+            failure_callback,
+            **kwargs,
+        )
+
+    def __listening_established(self, listening_port, established_callback,
+                                **kwargs):
+        port = listening_port.getHost().port
+        self.active_listeners[port] = listening_port
+        TCPNetwork.__call_established_callback(
+            established_callback,
+            port,
+            **kwargs,
+        )
+
+    def __listening_failure(self, err_desc, port, max_port,
+                            established_callback, failure_callback, **kwargs):
+        err = str(err_desc.value)
+        if port < max_port:
+            port += 1
+            self.__try_to_listen_on_port(
+                port,
+                max_port,
+                established_callback,
+                failure_callback,
+                **kwargs,
+            )
+        else:
+            logger.debug("Can't listen on port %r: %r", port, err)
+            TCPNetwork.__call_failure_callback(failure_callback, **kwargs)
+
+    @staticmethod
+    def __call_failure_callback(failure_callback, **kwargs):
+        if failure_callback is None:
+            return
+        failure_callback(**kwargs)
+
+    @staticmethod
+    def __call_established_callback(established_callback, result, **kwargs):
+        if established_callback is None:
+            return
+        established_callback(result, **kwargs)
+
+    @staticmethod
+    def __stop_listening_success(result, callback, **kwargs):
+        if result:
+            logger.info("Stop listening result %r", result)
+        if callback is None:
+            return
+        callback(**kwargs)
+
+    @staticmethod
+    def __stop_listening_failure(fail, errback, **kwargs):
+        logger.error("Can't stop listening %r", fail)
+        TCPNetwork.__call_failure_callback(errback, **kwargs)
+
+#############
+# Protocols #
+#############
+
+
+class BasicProtocol(SessionProtocol):
+
+    """Connection-oriented basic protocol for twisted, supports message
+       serialization
+    """
+
+    def __init__(self):
+        self.opened = False
+        self.db = DataBuffer()
+        self.lock = Lock()
+        super().__init__()
+        self.spam_protector = SpamProtector()
+
+    def send_message(self, msg):
+        """
+        Serialize and send message
+        :param Message msg: message to send
+        :return bool: return True if message has been send, False otherwise
+        """
+        if not self.opened:
+            logger.error(msg)
+            logger.error("Send message failed - connection closed.")
+            return False
+
+        msg_to_send = self._prepare_msg_to_send(msg)
+
+        if msg_to_send is None:
+            return False
+
+        self.transport.getHandle()
+        self.transport.write(msg_to_send)
+
+        return True
+
+    def close(self):
+        """
+        Close connection, after writing all pending
+        (flush the write buffer and wait for producer to finish).
+        :return None:
+        """
+        self.transport.loseConnection()
+
+    def close_now(self):
+        """
+        Close connection ASAP, doesn't flush the write buffer or wait for
+        the producer to finish
+        :return:
+        """
+        self.opened = False
+        self.transport.abortConnection()
+
+    # Protocol functions
+    def connectionMade(self):
+        """Called when new connection is successfully opened"""
+        SessionProtocol.connectionMade(self)
+        self.opened = True
+
+    def dataReceived(self, data):
+        """Called when additional chunk of data
+            is received from another peer"""
+        if not self._can_receive():
+            return
+
+        if not self.session:
+            logger.warning("No session argument in connection state")
+            return
+
+        self._interpret(data)
+
+    def connectionLost(self, reason=connectionDone):
+        """Called when connection is lost (for whatever reason)"""
+        self.opened = False
+        if self.session:
+            self.session.dropped()
+
+        SessionProtocol.connectionLost(self, reason)
+
+    # Protected functions
+    def _prepare_msg_to_send(self, msg):
+        ser_msg = msg.serialize()
+
+        db = DataBuffer()
+        db.append_len_prefixed_bytes(ser_msg)
+        return db.read_all()
+
+    def _can_receive(self):
+        return self.opened and isinstance(self.db, DataBuffer)
+
+    def _interpret(self, data):
+        with self.lock:
+            self.db.append_bytes(data)
+            mess = self._data_to_messages()
+
+        for m in mess:
+            self.session.interpret(m)
+
+    def _load_message(self, data):
+        msg = golem_messages.load(data, None, None)
+        logger.debug(
+            'BasicProtocol._load_message(): received %r',
+            msg,
+        )
+        return msg
+
+    def _data_to_messages(self):
+        messages = []
+
+        for data in self.db.get_len_prefixed_bytes():
+            if len(data) > MAX_MESSAGE_SIZE:
+                logger.info(
+                    'Ignoring huge message %dB from %r',
+                    len(data),
+                    self.transport.getPeer(),
+                )
+                continue
+
+            try:
+                if not self.spam_protector.check_msg(data):
+                    continue
+                msg = self._load_message(data)
+            except golem_messages.exceptions.HeaderError as e:
+                logger.debug(
+                    "Invalid message header: %s from %s. Ignoring.",
+                    e,
+                    self.transport.getPeer(),
+                )
+                continue
+            except golem_messages.exceptions.MessageError as e:
+                logger.info("Failed to deserialize message (%r) %r", e, data)
+                logger.debug(
+                    "BasicProtocol._data_to_messages() failed %r",
+                    data,
+                    exc_info=True,
+                )
+                continue
+
+            messages.append(msg)
+
+        return messages
+
+
+class ServerProtocol(BasicProtocol):
+    """ Basic protocol connected to server instance
+    """
+
+    def __init__(self, server):
+        """
+        :param Server server: server instance
+        :return None:
+        """
+        BasicProtocol.__init__(self)
+        self.server = server
+
+    # Protocol functions
+    def connectionMade(self):
+        """Called when new connection is successfully opened"""
+        BasicProtocol.connectionMade(self)
+        self.server.new_connection(self.session)
+
+    def _can_receive(self):
+        if not self.opened:
+            raise IOError("Protocol is closed")
+        if not isinstance(self.db, DataBuffer):
+            raise TypeError(
+                "incorrect db type: {}. Should be: DataBuffer".format(
+                    type(self.db),
+                )
+            )
+
+        if not self.session and self.server:
+            self.opened = False
+            raise Exception('Peer for connection is None')
+
+        return True
+
+
+class SafeProtocol(ServerProtocol):
+    """More advanced version of server protocol, support for serialization,
+       encryption, decryption and signing messages
+    """
+
+    def _prepare_msg_to_send(self, msg):
+        logger.debug('SafeProtocol._prepare_msg_to_send(%r)', msg)
+        if self.session is None:
+            logger.error("Wrong session, not sending message")
+            return None
+
+        serialized = golem_messages.dump(
+            msg,
+            self.session.my_private_key,
+            self.session.theirs_public_key,
+        )
+        length = struct.pack("!L", len(serialized))
+        return length + serialized
+
+    def _load_message(self, data):
+        msg = golem_messages.load(
+            data,
+            self.session.my_private_key,
+            self.session.theirs_public_key,
+        )
+        logger.debug(
+            'SafeProtocol._load_message(): received %r',
+            msg,
+        )
+        return msg
+
+
+class FilesProtocol(SafeProtocol):
+    """Connection-oriented protocol for twisted. Allows to send messages
+       (support for message serialization encryption, decryption and signing),
+       files or stream data.i
+    """
+
+    def __init__(self, server=None):
+        SafeProtocol.__init__(self, server)
+
+        self.stream_mode = False
+        self.consumer = None
+        self.producer = None
+
+    def clean(self):
+        """Clean the protocol state. Close existing consumers and producers."""
+        if self.consumer is not None:
+            self.consumer.close()
+
+        if self.producer is not None:
+            self.producer.close()
+
+    def close(self):
+        """Close connection, after writing all pending
+        (flush the write buffer and wait for producer to finish).
+        Close file consumer, data consumer or file producer if they are active.
+        :return None: """
+        self.clean()
+        SafeProtocol.close(self)
+
+    def close_now(self):
+        """Close connection ASAP, doesn't flush the write buffer or wait for
+        the producer to finish.
+        Close file consumer, data consumer or file producer if they are active.
+        """
+        self.opened = False
+        self.clean()
+        SafeProtocol.close_now(self)
+
+    def _interpret(self, data):
+        self.session.last_message_time = time.time()
+
+        if self.stream_mode:
+            self._stream_data_received(data)
+            return
+
+        SafeProtocol._interpret(self, data)
+
+    def _stream_data_received(self, data):
+        if self.consumer is None:
+            raise ValueError("consumer is None")
+        if self._check_stream(data):
+            self.consumer.dataReceived(data)
+        else:
+            logger.error("Wrong stream received")
+            self.close_now()
+
+    def _check_stream(self, data):
+        return len(data) >= LONG_STANDARD_SIZE
+
+
+#############
+# Producers #
+#############
+
+@implementer(IPullProducer)
+class FileProducer(object):
+    """ Files producer that helps to send list of files to consumer in chunks"""
+
+    def __init__(self, file_list, session, buff_size=BUFF_SIZE,
+                 extra_data=None):
+        """ Create file producer
+        :param list file_list: list of files that should be sent
+        :param FileSession session:  session that uses this file producer
+        :param int buff_size: size of the buffer
+        :param dict extra_data: additional information that should be returned
+                                to the session
+        """
+        self.file_list = copy(file_list)
+        self.session = session
+        self.buff_size = buff_size
+
+        if extra_data:
+            self.extra_data = extra_data
+        else:
+            self.extra_data = {}
+        self.extra_data['file_sent'] = []
+        self.extra_data['file_sizes'] = []
+        self.cnt = 0
+
+        self.fh = None  # Current file descriptor
+        self.data = None  # Current chunk of data
+        self.size = 0  # Size of current file
+
+        self.init_data()
+        self.register()
+
+    # IPullProducer methods
+    def resumeProducing(self):
+        """Produce data for the consumer a single time.
+        Send a chunk of file, open new file or finish productions.
+        """
+
+        if self.data:
+            self.session.conn.transport.write(self.data)
+            self._print_progress()
+            self._prepare_data()
+        elif len(self.file_list) > 1:
+            if self.fh is not None:
+                self.fh.close()
+                self.fh = None
+            self.extra_data['file_sent'].append(self.file_list[-1])
+            self.file_list.pop()
+            self.init_data()
+            self.resumeProducing()
+        else:
+            if self.fh is not None:
+                self.fh.close()
+                self.fh = None
+            self.session.data_sent(self.extra_data)
+            self.session.conn.transport.unregisterProducer()
+
+    def stopProducing(self):
+        """Stop producing data. This tells a producer that its consumer
+           has died, so it must stop producing data for good.
+        """
+        self.close()
+        self.session.production_failed(self.extra_data)
+
+    def init_data(self):
+        """Open first file from list and read first chunk of data"""
+        if not self.file_list:
+            logger.warning("Empty file list to send")
+            self.data = None
+            return
+        self.fh = open(self.file_list[-1], 'rb')
+        self.size = os.path.getsize(self.file_list[-1])
+        self.extra_data['file_sizes'].append(self.size)
+        logger.info(
+            "Sending file %r, size:%r",
+            self.file_list[-1],
+            self.size,
+        )
+        self._prepare_init_data()
+
+    def register(self):
+        """ Register producer """
+        self.session.conn.transport.registerProducer(self, False)
+
+    def close(self):
+        """ Close file descriptor"""
+        if self.fh is not None:
+            self.fh.close()
+            self.fh = None
+
+    def _prepare_init_data(self):
+        self.data = struct.pack("!L", self.size) + self.fh.read(self.buff_size)
+
+    def _prepare_data(self):
+        self.data = self.fh.read(self.buff_size)
+
+    def _print_progress(self):
+        if self.size != 0:
+            print(
+                "\rSending progress {} %".ljust(50).format(
+                    int(100 * float(self.fh.tell()) / self.size),
+                ),
+                end=' ',
+            )
+        else:
+            print(
+                "\rSending progress 100 %".ljust(50),
+                end=' ',
+            )
+
+
+class EncryptFileProducer(FileProducer):
+    """ Files producer that encrypt data chunks """
+
+    def _prepare_init_data(self):
+        data = self.session.encrypt(self.fh.read(self.buff_size))
+        self.data = struct.pack("!L", self.size) \
+            + struct.pack("!L", len(data)) + data
+
+    def _prepare_data(self):
+        data = self.fh.read(self.buff_size)
+        if data:
+            data = self.session.encrypt(data)
+            self.data = struct.pack("!L", len(data)) + data
+        else:
+            self.data = ""
+
+
+class FileConsumer(object):
+    """ File consumer that receives list of files in chunks"""
+
+    def __init__(self, file_list, output_dir, session, extra_data=None):
+        """
+        Create file consumer
+        :param list file_list: names of files to received
+        :param str output_dir: name of the directory where received files
+                               should be saved
+        :param FileSession session: session that uses this file consumer
+        :param dict extra_data: additional information that should be returned
+                                to the session
+        :return:
+        """
+        self.file_list = copy(file_list)
+
+        self.final_file_list = [
+            os.path.normpath(os.path.join(output_dir, f)) for f in file_list
+        ]
+        self.fh = None  # Current file descriptor
+        self.file_size = -1  # Current file expected size
+        self.recv_size = 0  # Received data size
+
+        self.output_dir = output_dir
+
+        self.session = session
+        if extra_data:
+            self.extra_data = extra_data
+        else:
+            self.extra_data = {}
+        self.extra_data["file_received"] = []
+        self.extra_data["file_sizes"] = []
+        self.extra_data["result"] = self.final_file_list
+
+        self.last_percent = 0
+        self.last_data = bytes()
+
+    def dataReceived(self, data):
+        """ Receive new chunk of data
+        :param data: data received with transport layer
+        """
+        loc_data = data
+        if self.file_size == -1:
+            loc_data = self._get_first_chunk(self.last_data + data)
+
+        if not self.fh:
+            raise ValueError("File descriptor is not set")
+
+        self.recv_size += len(loc_data)
+        if self.recv_size <= self.file_size:
+            self.fh.write(loc_data)
+            self.last_data = bytes()
+        else:
+            last_data = len(loc_data) - (self.recv_size - self.file_size)
+            self.fh.write(loc_data[:last_data])
+            self.last_data = loc_data[last_data:]
+
+        self._print_progress()
+
+        if self.recv_size >= self.file_size:
+            self._end_receiving_file()
+
+    def close(self):
+        """ Close file descriptor and remove file if not all data were received
+        """
+        if self.fh is not None:
+            self.fh.close()
+            self.fh = None
+            if self.recv_size < self.file_size and self.file_list:
+                os.remove(self.file_list[-1])
+
+    def _get_first_chunk(self, data):
+        self.last_percent = 0
+        (self.file_size,) = struct.unpack("!L", data[:LONG_STANDARD_SIZE])
+        logger.info(
+            "Receiving file %r, size %r",
+            self.file_list[-1],
+            self.file_size,
+        )
+        if self.fh:
+            raise ValueError("File descriptor is set")
+
+        self.extra_data["file_sizes"].append(self.file_size)
+        self.fh = open(os.path.join(self.output_dir, self.file_list[-1]), "wb")
+        return data[LONG_STANDARD_SIZE:]
+
+    def _print_progress(self):
+        if self.file_size != 0:
+            percent = int(100 * self.recv_size / float(self.file_size))
+        else:
+            percent = 100
+        if percent > 100:
+            percent = 100
+        if percent > self.last_percent:
+            print(
+                "\rFile data receiving {} %".ljust(50).format(percent),
+                end=' ',
+            )
+            self.last_percent = percent
+
+    def _end_receiving_file(self):
+        self.fh.close()
+        self.fh = None
+        self.extra_data["file_received"].append(self.file_list[-1])
+        self.file_list.pop()
+        self.recv_size = 0
+        self.file_size = -1
+        if not self.file_list:
+            self.session.conn.file_mode = False
+            self.session.full_data_received(extra_data=self.extra_data)
+
+
+class DecryptFileConsumer(FileConsumer):
+    """ File consumer that receives list of files in encrypted chunks """
+
+    def __init__(self, file_list, output_dir, session, extra_data=None):
+        """
+        Create file consumer
+        :param list file_list: names of files to received
+        :param str output_dir: name of the directory where received files
+                               should be saved
+        :param FileSession session: session that uses this file consumer
+        :param dict extra_data: additional information that should be returned
+                                to the session
+        :return:
+        """
+        FileConsumer.__init__(self, file_list, output_dir, session, extra_data)
+        self.chunk_size = 0
+        self.recv_chunk_size = 0
+
+    def dataReceived(self, data):
+        """ Receive new chunk of data
+        :param data: data received with transport layer
+        """
+        loc_data = self.last_data + data
+        if self.file_size == -1:
+            loc_data = self._get_first_chunk(loc_data)
+
+        if not self.fh:
+            raise ValueError("File descriptor is not set")
+
+        receive_next = False
+        while not receive_next:
+            if self.chunk_size == 0:
+                (self.chunk_size,) = struct.unpack(
+                    "!L", loc_data[:LONG_STANDARD_SIZE],
+                )
+                loc_data = loc_data[LONG_STANDARD_SIZE:]
+
+            self.recv_chunk_size = len(loc_data)
+            if self.recv_chunk_size >= self.chunk_size:
+                data = self.session.decrypt(loc_data[:self.chunk_size])
+                self.fh.write(data)
+                self.recv_size += len(data)
+                self.last_data = loc_data[self.chunk_size:]
+                self.recv_chunk_size = 0
+                self.chunk_size = 0
+                loc_data = self.last_data
+                if len(self.last_data) <= LONG_STANDARD_SIZE:
+                    receive_next = True
+            else:
+                self.last_data = loc_data
+                receive_next = True
+
+            self._print_progress()
+
+            if self.recv_size >= self.file_size:
+                self._end_receiving_file()
+                receive_next = True
+        if self.file_list \
+                and len(self.last_data) >= 2 * LONG_STANDARD_SIZE \
+                and self.chunk_size == 0:
+            self.dataReceived("")
+
+    def _end_receiving_file(self):
+        self.chunk_size = 0
+        self.recv_chunk_size = 0
+        FileConsumer._end_receiving_file(self)
+
+
+@implementer(IPullProducer)
+class DataProducer(object):
+    """ Data producer that helps to receive stream of data in chunks"""
+
+    def __init__(self, data_to_send, session, buff_size=BUFF_SIZE,
+                 extra_data=None):
+        """ Create data producer
+        :param str data_to_send: data that should be send
+        :param FileSession session:  session that uses this file producer
+        :param int buff_size: size of the buffer
+        :param dict extra_data: additional information that should be returned
+                                to the session
+        """
+        self.data_to_send = data_to_send
+        self.session = session
+        self.data = None  # current chunk of data
+        self.size = 0  # size of data that will be send
+        self.it = 0  # data to send iterator
+        self.num_send = 0  # size of sent data
+        self.extra_data = extra_data
+        self.buff_size = buff_size
+        self.last_percent = 0
+        self.load_data()
+        self.register()
+
+    def load_data(self):
+        """ Load first chunk of data """
+        self.size = len(self.data_to_send)
+        logger.info("Sending file size: %r", self.size)
+        self._prepare_init_data()
+        self.it = self.buff_size
+
+    def register(self):
+        """ Register producer """
+        self.session.conn.transport.registerProducer(self, False)
+
+    def end_producing(self):
+        """ Inform session about finished production
+            and unregister producer """
+        self.session.data_sent(self.extra_data)
+        self.session.conn.transport.unregisterProducer()
+
+    def close(self):
+        """ Additional cleaning before production ending """
+        pass
+
+    # IPullProducer methods
+    def resumeProducing(self):
+        """Produce data for the consumer a single time.
+           Send a chunk of data or finish productions.
+        """
+        if self.data:
+            self.session.conn.transport.write(self.data)
+            self.num_send += len(self.data)
+            self._print_progress()
+
+            if self.it < len(self.data_to_send):
+                self._prepare_data()
+                self.it += self.buff_size
+            else:
+                self.data = None
+                self.end_producing()
+        else:
+            self.end_producing()
+
+    def stopProducing(self):
+        """Stop producing data. This tells a producer that its consumer
+           has died, so it must stop producing data
+           for good.
+        """
+        self.close()
+        self.session.production_failed(self.extra_data)
+
+    def _print_progress(self):
+        if self.size != 0:
+            percent = int(100 * float(self.num_send) / self.size)
+        else:
+            percent = 100
+        if percent > self.last_percent:
+            print(
+                "\rSending progress {} %".ljust(50).format(percent),
+                end=' ',
+            )
+        self.last_percent = percent
+
+    def _prepare_init_data(self):
+        self.data = struct.pack("!L", self.size) \
+            + self.data_to_send[:self.buff_size]
+        self.num_send -= LONG_STANDARD_SIZE
+
+    def _prepare_data(self):
+        self.data = self.data_to_send[self.it:self.it + self.buff_size]
+
+
+class DataConsumer(object):
+    """ Data consumer that receive stream of data in chunks """
+
+    def __init__(self, session, extra_data):
+        """ Create data consumer
+        :param FileSession session: session that uses this file consumer
+        :param dict extra_data: additional information that should be returned
+                                to the session
+        :return:
+        """
+        self.loc_data = []  # received data chunks
+        self.data_size = -1  # size of file to receive
+        self.recv_size = 0  # size of received data
+
+        self.session = session
+        self.extra_data = extra_data
+
+        self.last_percent = 0
+
+    def dataReceived(self, data):
+        """ Receive new chunk of data
+        :param data: data received with transport layer
+        """
+        if self.data_size == -1:
+            self.loc_data.append(self._get_first_chunk(data))
+            self.recv_size = len(self.loc_data[-1])
+        else:
+            self.loc_data.append(data)
+            self.recv_size += len(data)
+
+        self._print_progress()
+
+        if self.recv_size == self.data_size:
+            self._end_receiving()
+
+    def close(self):
+        """ Clean data if it's needed """
+        pass
+
+    def _get_first_chunk(self, data):
+        self.last_percent = 0
+        (self.data_size,) = struct.unpack("!L", data[:LONG_STANDARD_SIZE])
+        logger.debug("Receiving data size %r", self.data_size)
+        return data[LONG_STANDARD_SIZE:]
+
+    def _print_progress(self):
+        if self.data_size != 0:
+            percent = int(100 * self.recv_size / float(self.data_size))
+        else:
+            percent = 100
+        if percent > self.last_percent:
+            print(
+                "\rFile data receiving {} %".ljust(50).format(percent),
+                end=' ',
+            )
+            self.last_percent = percent
+
+    def _end_receiving(self):
+        self.session.conn.data_mode = False
+        self.data_size = -1
+        self.recv_size = 0
+        self.extra_data["result"] = b"".join(self.loc_data)
+        self.loc_data = []
+        self.session.full_data_received(extra_data=self.extra_data)
+
+
+class EncryptDataProducer(DataProducer):
+    """ Data producer that encrypt data chunks """
+
+    # IPullProducer methods
+    def resumeProducing(self):
+        if self.data:
+            self.session.conn.transport.write(self.data)
+            self._print_progress()
+
+            if self.it < len(self.data_to_send):
+                self._prepare_data()
+                self.it += self.buff_size
+            else:
+                self.data = None
+                self.end_producing()
+        else:
+            self.end_producing()
+
+    def _prepare_init_data(self):
+        data = self.session.encrypt(self.data_to_send[:self.buff_size])
+        self.data = struct.pack("!L", self.size) \
+            + struct.pack("!L", len(data)) + data
+        self.num_send += len(self.data_to_send[:self.buff_size])
+
+    def _prepare_data(self):
+        data = self.session.encrypt(
+            self.data_to_send[self.it:self.it + self.buff_size]
+        )
+        self.data = struct.pack("!L", len(data)) + data
+        self.num_send += len(
+            self.data_to_send[self.it:self.it + self.buff_size]
+        )
+
+
+class DecryptDataConsumer(DataConsumer):
+    """ Data consumer that receives data in encrypted chunks """
+
+    def __init__(self, session, extra_data):
+        self.chunk_size = 0
+        self.recv_chunk_size = 0
+        self.last_data = bytes()
+        DataConsumer.__init__(self, session, extra_data)
+
+    def dataReceived(self, data):
+        """ Receive new chunk of encrypted data
+        :param data: data received with transport layer
+        """
+
+        loc_data = self.last_data + data
+        if self.data_size == -1:
+            loc_data = self._get_first_chunk(data)
+
+        receive_next = False
+        while not receive_next:
+            if self.chunk_size == 0:
+                (self.chunk_size,) = struct.unpack(
+                    "!L",
+                    loc_data[:LONG_STANDARD_SIZE],
+                )
+                loc_data = loc_data[LONG_STANDARD_SIZE:]
+
+            self.recv_chunk_size = len(loc_data)
+            if self.recv_chunk_size >= self.chunk_size:
+                data = self.session.decrypt(loc_data[:self.chunk_size])
+                self.loc_data.append(data)
+                self.recv_size += len(data)
+                self.last_data = loc_data[self.chunk_size:]
+                self.recv_chunk_size = 0
+                self.chunk_size = 0
+                loc_data = self.last_data
+                if len(self.last_data) <= LONG_STANDARD_SIZE:
+                    receive_next = True
+            else:
+                self.last_data = loc_data
+                receive_next = True
+
+            self._print_progress()
+
+            if self.recv_size >= self.data_size:
+                self._end_receiving()
+                break
+
+    def _end_receiving(self):
+        self.chunk_size = 0
+        self.recv_chunk_size = 0
+        DataConsumer._end_receiving(self)