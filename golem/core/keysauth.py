--- conflicted
+++ resolved
@@ -1,655 +1,273 @@
-import logging
-import math
-import os
-from abc import abstractmethod
-from datetime import datetime
-from hashlib import sha256
-from typing import Optional, Tuple, Union
-
-from golem_messages.cryptography import ECCx, mk_privkey, ecdsa_verify, \
-    privtopub
-
-from _pysha3 import sha3_256 as _sha3_256
-
-from golem_messages.cryptography import ECCx, mk_privkey, ecdsa_verify, \
-    privtopub
-from golem.core.variables import PRIVATE_KEY
-from golem.utils import encode_hex, decode_hex
-<<<<<<< HEAD
-=======
-
->>>>>>> ffd2727d
-from .simpleenv import get_local_datadir
-
-IntFloatT = Union[int, float]
-
-logger = logging.getLogger(__name__)
-
-
-def sha3(seed: Union[str, bytes]) -> bytes:
-    """ Return sha3-256 (NOT keccak) of seed in digest
-    :param seed: data that should be hashed
-    :return: binary hashed data
-    """
-    if isinstance(seed, str):
-        seed = seed.encode()
-    return _sha3_256(seed).digest()
-
-
-def sha2(seed: Union[str, bytes]) -> int:
-    if isinstance(seed, str):
-        seed = seed.encode()
-    return int.from_bytes(sha256(seed).digest(), 'big')
-
-
-def get_random(min_value: int = 0, max_value: int = None) -> int:
-    """
-    Get cryptographically secure random integer in range
-    :param min_value: Minimal value
-    :param max_value: Maximum value
-    :return: Random number in range <min_value, max_value>
-    """
-
-    from Crypto.Random.random import randrange
-    from sys import maxsize
-
-    if max_value is None:
-        max_value = maxsize
-    if min_value > max_value:
-        raise ArithmeticError("max_value should be greater than min_value")
-    if min_value == max_value:
-        return min_value
-    return randrange(min_value, max_value)
-
-
-def get_random_float() -> float:
-    """
-    Get random number in range (0, 1)
-    :return: Random number in range (0, 1)
-    """
-    result = get_random(min_value=2)
-    return float(result - 1) / float(10 ** len(str(result)))
-
-
-<<<<<<< HEAD
-class EllipticalKeysAuth:
-    """
-    Elliptical curves cryptographic authorization manager. Create and keeps
-    private and public keys based on ECC (curve secp256k1).
-    """
-    PRIV_KEY_LEN = 32
-    PUB_KEY_LEN = 64
-    HEX_PUB_KEY_LEN = 128
-    KEY_ID_LEN = 128
-
-    _private_key_loc = ""  # type: str
-    _public_key_loc = ""  # type: str
-    _private_key = b''  # type: bytes
-    public_key = b''  # type: bytes
-    key_id = ""  # type: str
-    ecc = None  # type: ECCx
-
-    def __init__(
-            self,
-            data_dir: str,
-            private_key_name: str = PRIVATE_KEY,
-            public_key_name: str = PUBLIC_KEY,
-            difficulty: IntFloatT = 0):
-=======
-class KeysAuth(object):
-    """ Cryptographic authorization manager. Create and keeps private and public keys."""
-
-    def __init__(self, datadir, private_key_name=PRIVATE_KEY):
-        """
-        Create new keys authorization manager, load or create keys
-        :param prviate_key_name str: name of the file containing private key
-        :param public_key_name str: name of the file containing public key
-        """
-        self.get_keys_dir(datadir)
-        self.private_key_name = private_key_name
-        self._private_key = self._load_private_key()
-        self.public_key = self._privtopub()
-        self.key_id = self.cnt_key_id(self.public_key)
-
-    def get_difficulty(self, key_id=None):
-        """ Count key_id difficulty in hashcash-like puzzle
-        :param str|None key_id: *Default: None* count difficulty of given key. If key_id is None then
-        use default key_id
-        :return int: key_id difficulty
-        """
-        difficulty = 0
-        if key_id is None:
-            key_id = self.key_id
-        min_hash = KeysAuth._count_min_hash(difficulty)
-        while sha2(key_id) <= min_hash:
-            difficulty += 1
-            min_hash = KeysAuth._count_min_hash(difficulty)
-
-        return difficulty - 1
-
-    def get_public_key(self):
-        """ Return public key """
-        return self.public_key
-
-    def get_key_id(self):
-        """ Return id generated with public key """
-        return self.key_id
-
-    def cnt_key_id(self, public_key):
-        """ Return id generated from given public key
-        :param public_key: public key that will be used to generate id
-        :return str: new id
->>>>>>> ffd2727d
-        """
-        Create new ECC keys authorization manager, load or create keys.
-
-        :param prviate_key_name: name of the file containing private key
-        :param public_key_name: name of the file containing public key
-        :param difficulty:
-            desired key difficulty level.
-            It's a number of leading zeros in binary representation of
-            public key. Works with floats too.
-            Value in range <0, 256>. 0 is not difficult.
-            Maximum is impossible.
-        """
-
-        # Gather and validate all required data
-        # 'self' is not constructed yet, so don't use it.
-
-        if not data_dir:
-            data_dir = get_local_datadir('default')
-        keys_dir = os.path.join(data_dir, 'keys')
-        if not os.path.isdir(keys_dir):
-            os.makedirs(keys_dir)
-
-        private_key_loc = EllipticalKeysAuth._get_key_loc(
-            keys_dir, private_key_name)
-        public_key_loc = EllipticalKeysAuth._get_key_loc(
-            keys_dir, public_key_name)
-
-        loaded_keys = EllipticalKeysAuth._load_and_check_keys(
-            private_key_loc, public_key_loc, difficulty)
-        if loaded_keys:
-            priv_key, pub_key = loaded_keys
-        else:
-            logger.info("Backing up existing keys and creating new key pair.")
-            EllipticalKeysAuth._backup_keys(private_key_loc, public_key_loc)
-            priv_key, pub_key = \
-                EllipticalKeysAuth._generate_new_keys(difficulty)
-
-<<<<<<< HEAD
-        # Everything is clear. Store gathered data in 'self'.
-=======
-    @abstractmethod
-    def save_to_files(self, private_key_loc: str) -> bool:
-        """ Save current pair of keys in given locations
-        :param str private_key_loc: where should private key be saved
-        :return boolean: return True if keys have been saved, False otherwise
-        """
-        pass
->>>>>>> ffd2727d
-
-        self._private_key_loc = private_key_loc
-        self._public_key_loc = public_key_loc
-        self._set_keys(priv_key, pub_key)
-        self.difficulty = difficulty
-
-        if not loaded_keys:
-            self._save_keys()
-
-    @classmethod
-    def get_keys_dir(cls, datadir=None):
-        """ Path to the dir where keys files are stored."""
-        if not hasattr(cls, '_keys_dir'):
-            # TODO: Move keys to node's datadir.
-            if datadir is None:
-                datadir = get_local_datadir('default')
-            cls._keys_dir = os.path.join(datadir, 'keys')
-        if not os.path.isdir(cls._keys_dir):
-            os.makedirs(cls._keys_dir)
-        return cls._keys_dir
-
-    @classmethod
-    def set_keys_dir(cls, path):
-        if (not os.path.isdir(path)) and os.path.exists(path):
-            raise IOError("Path {} does not exists\n1){}\n2){}".format(
-                path, os.path.isdir(path), os.path.exists(path)))
-        cls._keys_dir = path
-
-    @classmethod
-    def __get_key_loc(cls, file_name):
-        return os.path.join(cls.get_keys_dir(), file_name)
-
-    @classmethod
-    def _get_private_key_loc(cls, key_name):
-        return cls.__get_key_loc(key_name)
-
-    @abstractmethod
-    def _load_private_key(self):  # implement in derived classes
-        return
-
-    @abstractmethod
-    def _privtopub(self):
-        """
-        :return public key to the associated private key
-        """
-
-    @staticmethod
-    def _backup_keys(
-            private_key_loc: str,
-            public_key_loc: str):
-
-        def backup_file(path, date):
-            if os.path.exists(path):
-                dirname, basename = os.path.split(path)
-                dest_path = os.path.join(
-                    dirname, basename.replace('.', '_') + '_' + date + '.bak')
-                os.rename(path, dest_path)
-
-        # Windows doesn't like ':' in filenames
-        date = datetime.now().strftime("%Y-%m-%d_%H-%M-%S_%f")
-        backup_file(private_key_loc, date)
-        backup_file(public_key_loc, date)
-
-    @staticmethod
-    def _load_and_check_keys(
-            private_key_loc: str,
-            public_key_loc: Optional[str],
-            difficulty: IntFloatT) \
-            -> Optional[Tuple[bytes, bytes]]:
-
-        try:
-            with open(private_key_loc, 'rb') as f:
-                priv_key = f.read()
-            pub_key = None
-            if public_key_loc:
-                with open(public_key_loc, 'rb') as f:
-                    pub_key = f.read()
-        except FileNotFoundError:
-            return None
-
-<<<<<<< HEAD
-        if not len(priv_key) == EllipticalKeysAuth.PRIV_KEY_LEN:
-            logger.error("Unexpected private key size: %d. "
-                         "Will create new keys.", len(priv_key))
-            return None
-
-        if public_key_loc:
-            if not len(pub_key) == EllipticalKeysAuth.PUB_KEY_LEN:
-                logger.error("Unexpected public key size: %d. "
-                             "Will create new keys.", len(pub_key))
-                return None
-
-            if not privtopub(priv_key) == pub_key:
-                logger.error("Public key does not match private key."
-                             "Will create new keys.")
-                return None
-        else:
-            pub_key = privtopub(priv_key)
-
-        if not EllipticalKeysAuth.is_pubkey_difficult(pub_key, difficulty):
-            logger.warning("Current key is not difficult enough. "
-                           "Will create new keys.")
-            return None
-
-        return (priv_key, pub_key)
-
-    def _set_keys(self, priv_key: bytes, pub_key: bytes) -> None:
-        self._private_key = priv_key
-        self.public_key = pub_key
-        self.key_id = encode_hex(pub_key)
-        self.ecc = ECCx(raw_privkey=priv_key)
-
-    @staticmethod
-    def _get_key_loc(keys_dir: str, file_name: str) -> str:
-        return os.path.join(keys_dir, file_name)
-=======
-    def generate_new(self, difficulty):
-        """ Generate new pair of keys with given difficulty
-        :param int difficulty: desired key difficulty level
-        """
-        min_hash = self._count_min_hash(difficulty)
-        priv_key = RSA.generate(2048)
-        pub_key = str(priv_key.publickey().n)
-        while sha2(pub_key) > min_hash:
-            priv_key = RSA.generate(2048)
-            pub_key = str(priv_key.publickey().n)
-        pub_key = priv_key.publickey()
-        priv_key_loc = RSAKeysAuth._get_private_key_loc(self.private_key_name)
-        with open(priv_key_loc, 'wb') as f:
-            f.write(priv_key.exportKey('PEM'))
-        self.public_key = pub_key.exportKey()
-        self._private_key = priv_key.exportKey('PEM')
-
-    def load_from_file(self, file_name):
-        """ Load private key from given file. If it's proper key, then generate public key and
-        save both in default files
-        :param str file_name: file containing private key
-        :return bool: information if keys have been changed
-        """
-        priv_key = RSAKeysAuth._load_private_key_from_file(file_name)
-        if priv_key is None:
-            return False
-        try:
-            priv_key.publickey()
-        except (AssertionError, AttributeError):
-            return False
-        self._set_and_save(priv_key)
-        return True
-
-    def save_to_files(self, private_key_loc: str) -> bool:
-        """ Save current pair of keys in given locations
-        :param str private_key_loc: where should private key be saved
-        :return boolean: return True if keys have been saved, False otherwise
-        """
-        from os.path import isdir, dirname
-        from os import mkdir
-
-        def make_dir(file_path):
-            dir_name = dirname(file_path)
-            if not isdir(dir_name):
-                try:
-                    mkdir(dir_name)
-                except OSError:
-                    return False
-            return True
-
-        if not make_dir(private_key_loc):
-            return False
-
-        try:
-            with open(private_key_loc, 'wb') as f:
-                f.write(self._private_key.exportKey('PEM'))
-                return True
-        except IOError:
-            return False
-
-    @staticmethod
-    def _load_private_key_from_file(file_name):
-        if not os.path.isfile(file_name):
-            return None
-        try:
-            with open(file_name) as f:
-                key = f.read()
-            key = RSA.importKey(key)
-        except (ValueError, IndexError, TypeError, IOError):
-            return None
-        return key
-
-    def _load_private_key(self):
-        private_key_loc = RSAKeysAuth._get_private_key_loc(
-            self.private_key_name)
-        if not os.path.isfile(private_key_loc):
-            RSAKeysAuth._generate_keys(private_key_loc)
-        with open(private_key_loc) as f:
-            key = f.read()
-        key = RSA.importKey(key)
-        return key
-
-    def _privtopub(self):
-        return self._private_key.publickey()
-
-    @staticmethod
-    def _generate_keys(private_key_loc):
-        key = RSA.generate(2048)
-        with open(private_key_loc, 'wb') as f:
-            f.write(key.exportKey('PEM'))
-
-    def _set_and_save(self, private_key):
-        self._private_key = private_key
-        self.public_key = self._privtopub()
-        self.key_id = self.cnt_key_id(self.public_key)
-        private_key_loc = RSAKeysAuth._get_private_key_loc(
-            self.private_key_name)
-        with open(private_key_loc, 'wb') as f:
-            f.write(private_key.exportKey('PEM'))
-
-
-class EllipticalKeysAuth(KeysAuth):
-    """Elliptical curves cryptographic authorization manager. Create and keeps private and public keys based on ECC
-    (curve secp256k1)."""
-
-    def __init__(self, datadir, private_key_name=PRIVATE_KEY):
-        """
-        Create new ECC keys authorization manager, load or create keys.
-        :param uuid|None uuid: application identifier (to read keys)
-        """
-        KeysAuth.__init__(self, datadir, private_key_name)
-        try:
-            self.ecc = ECCx(self._private_key)
-        except AssertionError:
-            private_key_loc = self._get_private_key_loc(private_key_name)
-            self._generate_keys(private_key_loc)
-
-    def cnt_key_id(self, public_key):
-        """ Return id generated from given public key (in hex format).
-        :param public_key: public key that will be used to generate id
-        :return str: new id
-        """
-        return encode_hex(public_key)
->>>>>>> ffd2727d
-
-    def encrypt(self, data: bytes, public_key: Optional[bytes] = None) -> bytes:
-        """ Encrypt given data with ECIES
-        :param data: data that should be encrypted
-        :param public_key: *Default: None* public key that should be used to
-                           encrypt data. Public key may be in digest (len == 64)
-                           or hexdigest (len == 128).
-        If public key is None then default public key will be used.
-        :return: encrypted data
-        """
-        if public_key is None:
-            public_key = self.public_key
-        if len(public_key) == EllipticalKeysAuth.HEX_PUB_KEY_LEN:
-            public_key = decode_hex(public_key)
-        return ECCx.ecies_encrypt(data, public_key)
-
-    def decrypt(self, data: bytes) -> bytes:
-        """ Decrypt given data with ECIES
-        :param data: encrypted data
-        :return: decrypted data
-        """
-        return self.ecc.ecies_decrypt(data)
-
-    def sign(self, data: bytes) -> bytes:
-        """ Sign given data with ECDSA
-        sha3 is used to shorten the data and speedup calculations
-        :param data: data to be signed
-        :return: signed data
-        """
-        return self.ecc.sign(data)
-
-    def verify(self, sig: bytes, data: bytes,
-               public_key: Optional[bytes] = None) -> bool:
-        """
-        Verify the validity of an ECDSA signature
-        sha3 is used to shorten the data and speedup calculations
-        :param sig: ECDSA signature
-        :param data: expected data
-        :param public_key: *Default: None* public key that should be used to
-                           verify signed data.
-        Public key may be in digest (len == 64) or hexdigest (len == 128).
-        If public key is None then default public key will be used.
-        :return bool: verification result
-        """
-
-        try:
-            if public_key is None:
-                public_key = self.public_key
-            if len(public_key) == EllipticalKeysAuth.HEX_PUB_KEY_LEN:
-                public_key = decode_hex(public_key)
-            return ecdsa_verify(public_key, sig, data)
-        except AssertionError:
-            logger.info("Wrong key format")
-        except Exception as exc:
-            logger.error("Cannot verify signature: {}".format(exc))
-        return False
-
-    @staticmethod
-    def _count_max_hash(difficulty: IntFloatT) -> int:
-        return pow(2, 256-difficulty)
-
-    @staticmethod
-    def _is_pubkey_difficult(pub_key: bytes, max_hash: int) -> bool:
-        return sha2(pub_key) < max_hash
-
-    @staticmethod
-    def is_pubkey_difficult(pub_key: Union[bytes, str],
-                            difficulty: IntFloatT) -> bool:
-        if isinstance(pub_key, str):
-            pub_key = decode_hex(pub_key)
-        max_hash = EllipticalKeysAuth._count_max_hash(difficulty)
-        return EllipticalKeysAuth._is_pubkey_difficult(pub_key, max_hash)
-
-    def is_difficult(self, difficulty: IntFloatT) -> bool:
-        return self.is_pubkey_difficult(self.public_key, difficulty)
-
-    @staticmethod
-    def _generate_new_keys(difficulty: IntFloatT) -> (bytes, bytes):
-        if not isinstance(difficulty, (int, float)):
-            raise TypeError("Incorrect 'difficulty' type: {}"
-                            .format(type(difficulty)))
-
-        max_hash = EllipticalKeysAuth._count_max_hash(difficulty)
-
-        while True:
-            priv_key = mk_privkey(str(get_random_float()))
-            pub_key = privtopub(priv_key)
-            if EllipticalKeysAuth._is_pubkey_difficult(pub_key, max_hash):
-                break
-        return (priv_key, pub_key)
-
-    def generate_new(self, difficulty: IntFloatT) -> None:
-        """ Generate new pair of keys with given difficulty
-
-        :param difficulty: see __init__
-        :raise TypeError: in case of incorrect @difficulty type
-        """
-<<<<<<< HEAD
-        priv_key, pub_key = self._generate_new_keys(difficulty)
-        self._set_keys(priv_key, pub_key)
-        EllipticalKeysAuth._backup_keys(
-            self._private_key_loc, self._public_key_loc)
-        self._save_keys()
-=======
-        if not isinstance(difficulty, int):
-            raise TypeError("Incorrect 'difficulty' type: {}".format(
-                type(difficulty)))
-        min_hash = self._count_min_hash(difficulty)
-        priv_key = mk_privkey(str(get_random_float()))
-        pub_key = privtopub(priv_key)
-        while sha2(self.cnt_key_id(pub_key)) > min_hash:
-            priv_key = mk_privkey(str(get_random_float()))
-            pub_key = privtopub(priv_key)
-        self._set_and_save(priv_key)
->>>>>>> ffd2727d
-
-    def get_difficulty(self, key_id: Optional[str] = None) -> float:
-        """
-<<<<<<< HEAD
-        Calculate key's difficulty.
-        This is more expensive to calculate than is_difficult, so use
-        the latter if you can.
-
-        :param key_id: *Default: None* count difficulty of given key.
-                       If key_id is None then use default key_id
-        :return: key_id difficulty
-        """
-        pub_key = decode_hex(key_id) if key_id else self.public_key
-        return 256 - math.log2(sha2(pub_key))
-
-    def load_from_file(self, file_name: str) -> bool:
-        """ Load private key from given file. If it's proper key, then generate
-        public key and save both in default files
-        :param file_name: file containing private key
-        :return: information if keys have been changed
-        """
-        keys = EllipticalKeysAuth._load_and_check_keys(
-            file_name, None, self.difficulty)
-
-        if not keys:
-            return False
-
-        self._set_keys(*keys)
-        EllipticalKeysAuth._backup_keys(
-            self._private_key_loc, self._public_key_loc)
-        self._save_keys()
-=======
-        priv_key = EllipticalKeysAuth._load_private_key_from_file(file_name)
-        if priv_key is None:
-            return False
-        try:
-            privtopub(priv_key)
-        except AssertionError:
-            return False
-        self._set_and_save(priv_key)
->>>>>>> ffd2727d
-        return True
-
-    def save_to_files(self, private_key_loc: str) -> bool:
-        """ Save current pair of keys in given locations
-<<<<<<< HEAD
-        :param private_key_loc: where should private key be saved
-        :param public_key_loc: where should public key be saved
-        :return: return True if keys have been saved, False otherwise
-=======
-        :param str private_key_loc: where should private key be saved
-        :return boolean: return True if keys have been saved, False otherwise
->>>>>>> ffd2727d
-        """
-        try:
-            with open(private_key_loc, 'wb') as f:
-                f.write(self._private_key)
-            return True
-        except IOError:
-            return False
-
-<<<<<<< HEAD
-    def _save_keys(self):
-        with open(self._private_key_loc, 'wb') as f:
-            f.write(self._private_key)
-        with open(self._public_key_loc, 'wb') as f:
-            f.write(self.public_key)
-
-=======
-    def _set_and_save(self, priv_key):
-        priv_key_loc = EllipticalKeysAuth._get_private_key_loc(
-            self.private_key_name)
-        self._private_key = priv_key
-        self.public_key = self._privtopub()
-        self.key_id = self.cnt_key_id(self.public_key)
-        self.save_to_files(priv_key_loc)
-        self.ecc = ECCx(self._private_key)
-
-    @staticmethod
-    def _load_private_key_from_file(file_name):
-        if not os.path.isfile(file_name):
-            return None
-        with open(file_name, 'rb') as f:
-            key = f.read()
-        return key
-
-    def _load_private_key(self):
-        private_key_loc = EllipticalKeysAuth._get_private_key_loc(
-            self.private_key_name)
-        if not os.path.isfile(private_key_loc):
-            EllipticalKeysAuth._generate_keys(private_key_loc)
-        with open(private_key_loc, 'rb') as f:
-            key = f.read()
-        return key
-
-    def _privtopub(self):
-        return privtopub(self._private_key)
-
-    @staticmethod
-    def _generate_keys(private_key_loc):
-        key = mk_privkey(str(get_random_float()))
-
-        keys_dir = os.path.dirname(private_key_loc)
-        if not os.path.isdir(keys_dir):
-            os.makedirs(keys_dir, 0o700)
-
-        with open(private_key_loc, 'wb') as f:
-            f.write(key)
-
->>>>>>> ffd2727d
+import logging
+import math
+import os
+from datetime import datetime
+from hashlib import sha256
+from typing import Optional, Tuple, Union
+from _pysha3 import sha3_256 as _sha3_256
+
+from golem_messages.cryptography import ECCx, mk_privkey, ecdsa_verify, \
+    privtopub
+
+from golem.core.variables import PRIVATE_KEY
+from golem.utils import encode_hex, decode_hex
+from .simpleenv import get_local_datadir
+
+logger = logging.getLogger(__name__)
+
+
+def sha3(seed: Union[str, bytes]) -> bytes:
+    """ Return sha3-256 (NOT keccak) of seed in digest
+    :param seed: data that should be hashed
+    :return: binary hashed data
+    """
+    if isinstance(seed, str):
+        seed = seed.encode()
+    return _sha3_256(seed).digest()
+
+
+def sha2(seed: Union[str, bytes]) -> int:
+    if isinstance(seed, str):
+        seed = seed.encode()
+    return int.from_bytes(sha256(seed).digest(), 'big')
+
+
+def get_random(min_value: int = 0, max_value: Optional[int] = None) -> int:
+    """
+    Get cryptographically secure random integer in range
+    :param min_value: Minimal value
+    :param max_value: Maximum value
+    :return: Random number in range <min_value, max_value>
+    """
+
+    from Crypto.Random.random import randrange
+    from sys import maxsize
+
+    if max_value is None:
+        max_value = maxsize
+    if min_value > max_value:
+        raise ArithmeticError("max_value should be greater than min_value")
+    if min_value == max_value:
+        return min_value
+    return randrange(min_value, max_value)
+
+
+def get_random_float() -> float:
+    """
+    Get random number in range (0, 1)
+    :return: Random number in range (0, 1)
+    """
+    result = get_random(min_value=2)
+    return float(result - 1) / float(10 ** len(str(result)))
+
+
+class EllipticalKeysAuth:
+    """
+    Elliptical curves cryptographic authorization manager. Create and keeps
+    private and public keys based on ECC (curve secp256k1).
+    """
+    PRIV_KEY_LEN = 32
+    PUB_KEY_LEN = 64
+    HEX_PUB_KEY_LEN = 128
+    KEY_ID_LEN = 128
+
+    _private_key_path = ""  # type: str
+    _private_key = b''  # type: bytes
+    public_key = b''  # type: bytes
+    key_id = ""  # type: str
+    ecc = None  # type: ECCx
+
+    def __init__(
+            self,
+            data_dir: str,
+            private_key_name: str = PRIVATE_KEY,
+            difficulty: int = 0) -> None:
+        """
+        Create new ECC keys authorization manager, load or create keys.
+
+        :param data_dir where to store files
+        :param private_key_name: name of the file containing private key
+        :param difficulty:
+            desired key difficulty level.
+            It's a number of leading zeros in binary representation of
+            public key. Works with floats too.
+            Value in range <0, 256>. 0 is not difficult.
+            Maximum is impossible.
+        """
+
+        if not data_dir:
+            data_dir = get_local_datadir('default')
+        keys_dir = os.path.join(data_dir, 'keys')
+        if not os.path.isdir(keys_dir):
+            os.makedirs(keys_dir)
+
+        self.difficulty = difficulty
+        self._private_key_path = os.path.join(keys_dir, private_key_name)
+
+        loaded_keys = EllipticalKeysAuth._load_and_check_keys(
+            self._private_key_path, difficulty)
+
+        if loaded_keys:
+            priv_key, pub_key = loaded_keys
+        else:
+            logger.info("Backing up existing keys and creating new key pair.")
+            priv_key, pub_key = self._generate_new_keys(difficulty)
+
+        self._setup_keys(priv_key, pub_key)
+
+    @classmethod
+    def get_keys_dir(cls, datadir=None):
+        """ Path to the dir where keys files are stored."""
+        if not hasattr(cls, '_keys_dir'):
+            # TODO: Move keys to node's datadir.
+            if datadir is None:
+                datadir = get_local_datadir('default')
+            cls._keys_dir = os.path.join(datadir, 'keys')
+        if not os.path.isdir(cls._keys_dir):
+            os.makedirs(cls._keys_dir)
+        return cls._keys_dir
+
+    @staticmethod
+    def _load_and_check_keys(
+            private_key_path: str,
+            difficulty: int) -> Optional[Tuple[bytes, bytes]]:
+
+        try:
+            with open(private_key_path, 'rb') as f:
+                priv_key = f.read()
+        except FileNotFoundError:
+            return None
+
+        if not len(priv_key) == EllipticalKeysAuth.PRIV_KEY_LEN:
+            logger.error("Unexpected private key size: %d. "
+                         "Will create new keys.", len(priv_key))
+            return None
+
+        pub_key = privtopub(priv_key)
+
+        if not EllipticalKeysAuth.is_pubkey_difficult(pub_key, difficulty):
+            logger.warning("Current key is not difficult enough. "
+                           "Will create new keys.")
+            return None
+
+        return priv_key, pub_key
+
+    def _setup_keys(self, priv_key: bytes, pub_key: bytes) -> None:
+        self._private_key = priv_key
+        self.public_key = pub_key
+        self.key_id = encode_hex(pub_key)
+        self.ecc = ECCx(raw_privkey=priv_key)
+        self._save_private_key()
+
+    def _save_private_key(self):
+        def backup_file(path):
+            if os.path.exists(path):
+                dirname, filename = os.path.split(path)
+                date = datetime.now().strftime("%Y-%m-%d_%H-%M-%S_%f")
+                filename_bak = filename.replace('.', '_') + '_' + date + '.bak'
+                os.rename(path, os.path.join(dirname, filename_bak))
+
+        backup_file(self._private_key_path)
+        with open(self._private_key_path, 'wb') as f:
+            f.write(self._private_key)
+
+    def encrypt(self, data: bytes, public_key: Optional[bytes] = None) -> bytes:
+        """ Encrypt given data with ECIES
+        :param data: data that should be encrypted
+        :param public_key: *Default: None* public key that should be used to
+                           encrypt data. Public key may be in digest (len == 64)
+                           or hexdigest (len == 128).
+        If public key is None then default public key will be used.
+        :return: encrypted data
+        """
+        if public_key is None:
+            public_key = self.public_key
+        if len(public_key) == EllipticalKeysAuth.HEX_PUB_KEY_LEN:
+            public_key = decode_hex(public_key)
+        return ECCx.ecies_encrypt(data, public_key)
+
+    def decrypt(self, data: bytes) -> bytes:
+        """ Decrypt given data with ECIES
+        :param data: encrypted data
+        :return: decrypted data
+        """
+        return self.ecc.ecies_decrypt(data)
+
+    def sign(self, data: bytes) -> bytes:
+        """ Sign given data with ECDSA
+        sha3 is used to shorten the data and speedup calculations
+        :param data: data to be signed
+        :return: signed data
+        """
+        return self.ecc.sign(data)
+
+    def verify(self, sig: bytes, data: bytes,
+               public_key: Optional[bytes] = None) -> bool:
+        """
+        Verify the validity of an ECDSA signature
+        sha3 is used to shorten the data and speedup calculations
+        :param sig: ECDSA signature
+        :param data: expected data
+        :param public_key: *Default: None* public key that should be used to
+                           verify signed data.
+        Public key may be in digest (len == 64) or hexdigest (len == 128).
+        If public key is None then default public key will be used.
+        :return bool: verification result
+        """
+
+        try:
+            if public_key is None:
+                public_key = self.public_key
+            if len(public_key) == EllipticalKeysAuth.HEX_PUB_KEY_LEN:
+                public_key = decode_hex(public_key)
+            return ecdsa_verify(public_key, sig, data)
+        except AssertionError:
+            logger.info("Wrong key format")
+        except Exception as exc:
+            logger.error("Cannot verify signature: {}".format(exc))
+        return False
+
+    @staticmethod
+    def _count_max_hash(difficulty: int) -> int:
+        return 2 << (256 - difficulty - 1)
+
+    @staticmethod
+    def is_pubkey_difficult(pub_key: Union[bytes, str],
+                            difficulty: int) -> bool:
+        if isinstance(pub_key, str):
+            pub_key = decode_hex(pub_key)
+        return sha2(pub_key) < EllipticalKeysAuth._count_max_hash(difficulty)
+
+    def is_difficult(self, difficulty: int) -> bool:
+        return self.is_pubkey_difficult(self.public_key, difficulty)
+
+    @staticmethod
+    def _generate_new_keys(difficulty: int) -> Tuple[bytes, bytes]:
+        while True:
+            priv_key = mk_privkey(str(get_random_float()))
+            pub_key = privtopub(priv_key)
+            if EllipticalKeysAuth.is_pubkey_difficult(pub_key, difficulty):
+                break
+        return priv_key, pub_key
+
+    def generate_new(self, difficulty: int) -> None:
+        """ Generate new pair of keys with given difficulty
+
+        :param difficulty: see __init__
+        :raise TypeError: in case of incorrect @difficulty type
+        """
+        priv_key, pub_key = self._generate_new_keys(difficulty)
+        self._setup_keys(priv_key, pub_key)
+
+    def get_difficulty(self, key_id: Optional[str] = None) -> float:
+        """
+        Calculate key's difficulty.
+        This is more expensive to calculate than is_difficult, so use
+        the latter if you can.
+
+        :param key_id: *Default: None* count difficulty of given key.
+                       If key_id is None then use default key_id
+        :return: key_id difficulty
+        """
+        pub_key = decode_hex(key_id) if key_id else self.public_key
+        return 256 - math.log2(sha2(pub_key))