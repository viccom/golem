import cPickle  # release version
import json   # debug version
<<<<<<< HEAD
import logging
=======
import types
>>>>>>> 6db3de07

import cbor2
import dill
import sys

<<<<<<< HEAD

IS_DEBUG = False  # True - json, False - pickle
=======
IS_DEBUG = False  # True - json, False - CBOR
>>>>>>> 6db3de07

logger = logging.getLogger(__name__)


class SimpleSerializerDebug(object):
    """ Simple meta-class that serialize and deserialize objects to a json format"""
    @classmethod
    def dumps(cls, obj):
        """
        Serialize obj to a JSON format
        :param obj: object to be serialized
        :return str: serialized object in json format
        """
        return json.dumps(obj)

    @classmethod
    def loads(cls, data):
        """
        Deserialize data to a Python object
        :param str data: json object to be deserialized
        :return: deserialized Python object
        """
        return json.loads(data)


class SimpleSerializerRelease(object):
    """ Simple meta-class that serialize and deserialize objects to a pickle representation."""
    @classmethod
    def dumps(cls, obj):
        """
        Serialize obj to a pickle representation
        :param obj: object to be serialized
        :return str: serialized object in a pickle representation
        """
        return cPickle.dumps(obj)

    @classmethod
    def loads(cls, data):
        """
        Deserialize data to a Python object
        :param str data: pickle representation to be deserialized
        :return: deserialized Python object
        """
        return cPickle.loads(data)


class DILLSerializer(object):
    @classmethod
    def dumps(cls, obj):
        return dill.dumps(obj)

    @classmethod
    def loads(cls, data):
        return dill.loads(data)


class CBORCoder(object):

    tag = 0xff
    cls_key = '_cls'
    builtin_types = [i for i in types.__dict__.values() if isinstance(i, type)]

    @classmethod
    def encode(cls, encoder, value, fp):
        if value is not None:
            obj_dict = cls._object_to_dict(value)
            encoder.encode_semantic(cls.tag, obj_dict, fp)

    @classmethod
    def decode(cls, decoder, value, fp, shareable_index=None):
        obj = cls._dict_to_object(value)
        # As instructed in cbor2.CBORDecoder
        if shareable_index is not None:
            decoder.shareables[shareable_index] = obj
        return obj

    @classmethod
    def _object_to_dict(cls, obj):
        """Stores object's public properties in a dictionary. Does not support cyclic references"""
        result = dict()
        result[cls.cls_key] = cls._module_and_class(obj)

        for k, v in obj.__dict__.iteritems():
            if k.startswith('_') or callable(v):
                continue
            elif not cls._is_builtin(v):
                result[k] = cls._object_to_dict(v)
            else:
                result[k] = v

        return result

    @classmethod
    def _dict_to_object(cls, dictionary):
        module_name, cls_name = dictionary.pop(cls.cls_key)
        module = sys.modules[module_name]

        sub_cls = getattr(module, cls_name)
        obj = sub_cls.__new__(sub_cls)

        for k, v in dictionary.iteritems():
            if isinstance(v, dict) and cls.cls_key in v:
                setattr(obj, k, cls._dict_to_object(v))
            else:
                setattr(obj, k, v)
        return obj

    @classmethod
    def _is_builtin(cls, obj):
        return type(obj) in cls.builtin_types and not isinstance(obj, types.InstanceType)

    @staticmethod
    def _module_and_class(obj):
        return obj.__module__, obj.__class__.__name__


class CBORSerializer(object):

    decoders = dict()
    decoders[CBORCoder.tag] = CBORCoder.decode
    encoders = {(object, CBORCoder.encode)}

    @classmethod
    def loads(cls, payload):
        return cbor2.loads(payload, semantic_decoders=cls.decoders)

    @classmethod
    def dumps(cls, obj):
        return cbor2.dumps(obj, encoders=cls.encoders)


if IS_DEBUG:
    SimpleSerializer = SimpleSerializerDebug
else:
    SimpleSerializer = CBORSerializer
<|MERGE_RESOLUTION|>--- conflicted
+++ resolved
@@ -1,153 +1,145 @@
-import cPickle  # release version
-import json   # debug version
-<<<<<<< HEAD
-import logging
-=======
-import types
->>>>>>> 6db3de07
-
-import cbor2
-import dill
-import sys
-
-<<<<<<< HEAD
-
-IS_DEBUG = False  # True - json, False - pickle
-=======
-IS_DEBUG = False  # True - json, False - CBOR
->>>>>>> 6db3de07
-
-logger = logging.getLogger(__name__)
-
-
-class SimpleSerializerDebug(object):
-    """ Simple meta-class that serialize and deserialize objects to a json format"""
-    @classmethod
-    def dumps(cls, obj):
-        """
-        Serialize obj to a JSON format
-        :param obj: object to be serialized
-        :return str: serialized object in json format
-        """
-        return json.dumps(obj)
-
-    @classmethod
-    def loads(cls, data):
-        """
-        Deserialize data to a Python object
-        :param str data: json object to be deserialized
-        :return: deserialized Python object
-        """
-        return json.loads(data)
-
-
-class SimpleSerializerRelease(object):
-    """ Simple meta-class that serialize and deserialize objects to a pickle representation."""
-    @classmethod
-    def dumps(cls, obj):
-        """
-        Serialize obj to a pickle representation
-        :param obj: object to be serialized
-        :return str: serialized object in a pickle representation
-        """
-        return cPickle.dumps(obj)
-
-    @classmethod
-    def loads(cls, data):
-        """
-        Deserialize data to a Python object
-        :param str data: pickle representation to be deserialized
-        :return: deserialized Python object
-        """
-        return cPickle.loads(data)
-
-
-class DILLSerializer(object):
-    @classmethod
-    def dumps(cls, obj):
-        return dill.dumps(obj)
-
-    @classmethod
-    def loads(cls, data):
-        return dill.loads(data)
-
-
-class CBORCoder(object):
-
-    tag = 0xff
-    cls_key = '_cls'
-    builtin_types = [i for i in types.__dict__.values() if isinstance(i, type)]
-
-    @classmethod
-    def encode(cls, encoder, value, fp):
-        if value is not None:
-            obj_dict = cls._object_to_dict(value)
-            encoder.encode_semantic(cls.tag, obj_dict, fp)
-
-    @classmethod
-    def decode(cls, decoder, value, fp, shareable_index=None):
-        obj = cls._dict_to_object(value)
-        # As instructed in cbor2.CBORDecoder
-        if shareable_index is not None:
-            decoder.shareables[shareable_index] = obj
-        return obj
-
-    @classmethod
-    def _object_to_dict(cls, obj):
-        """Stores object's public properties in a dictionary. Does not support cyclic references"""
-        result = dict()
-        result[cls.cls_key] = cls._module_and_class(obj)
-
-        for k, v in obj.__dict__.iteritems():
-            if k.startswith('_') or callable(v):
-                continue
-            elif not cls._is_builtin(v):
-                result[k] = cls._object_to_dict(v)
-            else:
-                result[k] = v
-
-        return result
-
-    @classmethod
-    def _dict_to_object(cls, dictionary):
-        module_name, cls_name = dictionary.pop(cls.cls_key)
-        module = sys.modules[module_name]
-
-        sub_cls = getattr(module, cls_name)
-        obj = sub_cls.__new__(sub_cls)
-
-        for k, v in dictionary.iteritems():
-            if isinstance(v, dict) and cls.cls_key in v:
-                setattr(obj, k, cls._dict_to_object(v))
-            else:
-                setattr(obj, k, v)
-        return obj
-
-    @classmethod
-    def _is_builtin(cls, obj):
-        return type(obj) in cls.builtin_types and not isinstance(obj, types.InstanceType)
-
-    @staticmethod
-    def _module_and_class(obj):
-        return obj.__module__, obj.__class__.__name__
-
-
-class CBORSerializer(object):
-
-    decoders = dict()
-    decoders[CBORCoder.tag] = CBORCoder.decode
-    encoders = {(object, CBORCoder.encode)}
-
-    @classmethod
-    def loads(cls, payload):
-        return cbor2.loads(payload, semantic_decoders=cls.decoders)
-
-    @classmethod
-    def dumps(cls, obj):
-        return cbor2.dumps(obj, encoders=cls.encoders)
-
-
-if IS_DEBUG:
-    SimpleSerializer = SimpleSerializerDebug
-else:
-    SimpleSerializer = CBORSerializer
+import cPickle  # release version
+import json   # debug version
+
+import types
+
+
+import cbor2
+import dill
+import sys
+
+
+IS_DEBUG = False  # True - json, False - CBOR
+
+
+class SimpleSerializerDebug(object):
+    """ Simple meta-class that serialize and deserialize objects to a json format"""
+    @classmethod
+    def dumps(cls, obj):
+        """
+        Serialize obj to a JSON format
+        :param obj: object to be serialized
+        :return str: serialized object in json format
+        """
+        return json.dumps(obj)
+
+    @classmethod
+    def loads(cls, data):
+        """
+        Deserialize data to a Python object
+        :param str data: json object to be deserialized
+        :return: deserialized Python object
+        """
+        return json.loads(data)
+
+
+class SimpleSerializerRelease(object):
+    """ Simple meta-class that serialize and deserialize objects to a pickle representation."""
+    @classmethod
+    def dumps(cls, obj):
+        """
+        Serialize obj to a pickle representation
+        :param obj: object to be serialized
+        :return str: serialized object in a pickle representation
+        """
+        return cPickle.dumps(obj)
+
+    @classmethod
+    def loads(cls, data):
+        """
+        Deserialize data to a Python object
+        :param str data: pickle representation to be deserialized
+        :return: deserialized Python object
+        """
+        return cPickle.loads(data)
+
+
+class DILLSerializer(object):
+    @classmethod
+    def dumps(cls, obj):
+        return dill.dumps(obj)
+
+    @classmethod
+    def loads(cls, data):
+        return dill.loads(data)
+
+
+class CBORCoder(object):
+
+    tag = 0xff
+    cls_key = '_cls'
+    builtin_types = [i for i in types.__dict__.values() if isinstance(i, type)]
+
+    @classmethod
+    def encode(cls, encoder, value, fp):
+        if value is not None:
+            obj_dict = cls._object_to_dict(value)
+            encoder.encode_semantic(cls.tag, obj_dict, fp)
+
+    @classmethod
+    def decode(cls, decoder, value, fp, shareable_index=None):
+        obj = cls._dict_to_object(value)
+        # As instructed in cbor2.CBORDecoder
+        if shareable_index is not None:
+            decoder.shareables[shareable_index] = obj
+        return obj
+
+    @classmethod
+    def _object_to_dict(cls, obj):
+        """Stores object's public properties in a dictionary. Does not support cyclic references"""
+        result = dict()
+        result[cls.cls_key] = cls._module_and_class(obj)
+
+        for k, v in obj.__dict__.iteritems():
+            if k.startswith('_') or callable(v):
+                continue
+            elif not cls._is_builtin(v):
+                result[k] = cls._object_to_dict(v)
+            else:
+                result[k] = v
+
+        return result
+
+    @classmethod
+    def _dict_to_object(cls, dictionary):
+        module_name, cls_name = dictionary.pop(cls.cls_key)
+        module = sys.modules[module_name]
+
+        sub_cls = getattr(module, cls_name)
+        obj = sub_cls.__new__(sub_cls)
+
+        for k, v in dictionary.iteritems():
+            if isinstance(v, dict) and cls.cls_key in v:
+                setattr(obj, k, cls._dict_to_object(v))
+            else:
+                setattr(obj, k, v)
+        return obj
+
+    @classmethod
+    def _is_builtin(cls, obj):
+        return type(obj) in cls.builtin_types and not isinstance(obj, types.InstanceType)
+
+    @staticmethod
+    def _module_and_class(obj):
+        return obj.__module__, obj.__class__.__name__
+
+
+class CBORSerializer(object):
+
+    decoders = dict()
+    decoders[CBORCoder.tag] = CBORCoder.decode
+    encoders = {(object, CBORCoder.encode)}
+
+    @classmethod
+    def loads(cls, payload):
+        return cbor2.loads(payload, semantic_decoders=cls.decoders)
+
+    @classmethod
+    def dumps(cls, obj):
+        return cbor2.dumps(obj, encoders=cls.encoders)
+
+
+if IS_DEBUG:
+    SimpleSerializer = SimpleSerializerDebug
+else:
+    SimpleSerializer = CBORSerializer