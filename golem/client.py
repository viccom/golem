import atexit
import logging
import sys
import time
import uuid
from collections import Iterable
from copy import copy
from os import path, makedirs
from threading import Lock

from pydispatch import dispatcher
from twisted.internet import task
from twisted.internet.defer import inlineCallbacks, returnValue, gatherResults,\
    Deferred

from golem.appconfig import AppConfig, PUBLISH_BALANCE_INTERVAL, \
    PUBLISH_TASKS_INTERVAL
from golem.clientconfigdescriptor import ClientConfigDescriptor, ConfigApprover
from golem.config.presets import HardwarePresetsMixin
from golem.core.common import to_unicode
from golem.core.fileshelper import du
from golem.core.hardware import HardwarePresets
from golem.core.keysauth import EllipticalKeysAuth
from golem.core.simpleenv import get_local_datadir
from golem.core.simpleserializer import DictSerializer
from golem.core.variables import APP_VERSION
from golem.diag.service import DiagnosticsService, DiagnosticsOutputFormat
from golem.diag.vm import VMDiagnosticsProvider
from golem.environments.environmentsmanager import EnvironmentsManager
from golem.manager.nodestatesnapshot import NodeStateSnapshot
from golem.model import Database, Account
from golem.monitor.model.nodemetadatamodel import NodeMetadataModel
from golem.monitor.monitor import SystemMonitor
from golem.monitorconfig import MONITOR_CONFIG
from golem.network.hyperdrive.daemon_manager import HyperdriveDaemonManager
from golem.network.p2p.node import Node
from golem.network.p2p.p2pservice import P2PService
from golem.network.p2p.peersession import PeerSessionInfo
from golem.network.transport.tcpnetwork import SocketAddress
from golem.ranking.helper.trust import Trust
from golem.ranking.ranking import Ranking
from golem.resource.base.resourceserver import BaseResourceServer
from golem.resource.client import AsyncRequest, async_run
from golem.resource.dirmanager import DirManager, DirectoryType
from golem.resource.hyperdrive.resourcesmanager import HyperdriveResourceManager  # noqa
from golem.rpc.mapping.aliases import Task, Network, Environment, UI, Payments
from golem.rpc.session import Publisher
from golem.task.taskbase import resource_types
from golem.task.taskserver import TaskServer
from golem.task.taskstate import TaskTestStatus
from golem.task.tasktester import TaskTester
from golem.tools import filelock
from golem.transactions.ethereum.ethereumtransactionsystem import \
    EthereumTransactionSystem


log = logging.getLogger("golem.client")


class ClientTaskComputerEventListener(object):
    def __init__(self, client):
        self.client = client

    def lock_config(self, on=True):
        self.client.lock_config(on)

    def config_changed(self):
        self.client.config_changed()


class Client(HardwarePresetsMixin):
    def __init__(
            self,
            datadir=None,
            transaction_system=False,
            connect_to_known_hosts=True,
            use_docker_machine_manager=True,
            use_monitor=True,
            **config_overrides):

        if not datadir:
            datadir = get_local_datadir('default')

        self.datadir = datadir
        self.__lock_datadir()
        self.lock = Lock()
        self.task_tester = None

        # Read and validate configuration
        config = AppConfig.load_config(datadir)
        self.config_desc = ClientConfigDescriptor()
        self.config_desc.init_from_app_config(config)

        for key, val in config_overrides.iteritems():
            if not hasattr(self.config_desc, key):
                self.quit()  # quit only closes underlying services (for now)
                raise AttributeError(
                    "Can't override nonexistent config entry '{}'".format(key))
            setattr(self.config_desc, key, val)

        self.config_approver = ConfigApprover(self.config_desc)

        log.info(
            'Client "%s", datadir: %s',
            self.config_desc.node_name,
            datadir
        )

        # Initialize database
        self.db = Database(datadir)

        # Hardware configuration
        HardwarePresets.initialize(self.datadir)
        HardwarePresets.update_config(self.config_desc.hardware_preset_name,
                                      self.config_desc)

        self.keys_auth = EllipticalKeysAuth(self.datadir)

        # NETWORK
        self.node = Node(node_name=self.config_desc.node_name,
                         prv_addr=self.config_desc.node_address,
                         key=self.keys_auth.get_key_id())

        self.p2pservice = None
        self.diag_service = None

        self.task_server = None
        self.last_nss_time = time.time()
        self.last_net_check_time = time.time()
        self.last_balance_time = time.time()
        self.last_tasks_time = time.time()

        self.last_node_state_snapshot = None

        self.nodes_manager_client = None

        self.do_work_task = task.LoopingCall(self.__do_work)
        self.publish_task = task.LoopingCall(self.__publish_events)

        self.cfg = config
        self.send_snapshot = False
        self.snapshot_lock = Lock()

        self.ranking = Ranking(self)

        if transaction_system:
            # Bootstrap transaction system if enabled.
            # TODO: Transaction system (and possible other modules) should be
            #       modeled as a Service that run independently.
            #       The Client/Application should be a collection of services.
            self.transaction_system = EthereumTransactionSystem(
                datadir, self.keys_auth._private_key)
        else:
            self.transaction_system = None

        self.use_docker_machine_manager = use_docker_machine_manager
        self.connect_to_known_hosts = connect_to_known_hosts
        self.environments_manager = EnvironmentsManager()
        self.daemon_manager = None

        self.rpc_publisher = None

        self.ipfs_manager = None
        self.resource_server = None
        self.resource_port = 0
        self.last_get_resource_peers_time = time.time()
        self.get_resource_peers_interval = 5.0
        self.use_monitor = use_monitor
        self.monitor = None
        self.session_id = uuid.uuid4().get_hex()
        dispatcher.connect(self.p2p_listener, signal='golem.p2p')
        dispatcher.connect(
            self.taskmanager_listener,
            signal='golem.taskmanager'
        )

        atexit.register(self.quit)

    def configure_rpc(self, rpc_session):
        self.rpc_publisher = Publisher(rpc_session)

    def p2p_listener(self, sender, signal, event='default', **kwargs):
        if event != 'unreachable':
            return
        self.node.port_status = kwargs.get('description', u'')

    def taskmanager_listener(self, sender, signal, event='default', **kwargs):
        if event != 'task_status_updated':
            return
        self._publish(Task.evt_task_status, kwargs['task_id'])

    # TODO: re-enable
    def sync(self):
        pass

    def start(self):
        if self.use_monitor:
            self.init_monitor()
        try:
            self.start_network()
        except SystemExit:
            raise
        except Exception:
            log.critical('Can\'t start network. Giving up.', exc_info=True)
            sys.exit(1)

        self.do_work_task.start(1, False)
        self.publish_task.start(1, True)

    def start_network(self):
        log.info("Starting network ...")
        self.node.collect_network_info(self.config_desc.seed_host,
                                       use_ipv6=self.config_desc.use_ipv6)
        log.debug("Is super node? %s", self.node.is_super_node())

<<<<<<< HEAD
        self.daemon_manager = HyperdriveDaemonManager(self.datadir)
        self.daemon_manager.start()

        self.p2pservice = P2PService(
            self.node,
            self.config_desc,
            self.keys_auth,
            connect_to_known_hosts=self.connect_to_known_hosts
        )
        self.task_server = TaskServer(
            self.node,
            self.config_desc,
            self.keys_auth,
            self,
            use_ipv6=self.config_desc.use_ipv6,
            use_docker_machine_manager=self.use_docker_machine_manager
        )

        dir_manager = self.task_server.task_computer.dir_manager

        self.resource_server = BaseResourceServer(
            HyperdriveResourceManager(dir_manager),
            dir_manager,
            self.keys_auth,
            self
        )
=======
        # self.ipfs_manager = IPFSDaemonManager(connect_to_bootstrap_nodes=self.connect_to_known_hosts)
        # self.ipfs_manager.store_client_info()

        self.p2pservice = P2PService(self.node, self.config_desc, self.keys_auth,
                                     connect_to_known_hosts=self.connect_to_known_hosts)
        self.task_server = TaskServer(self.node, self.config_desc, self.keys_auth, self,
                                      use_ipv6=self.config_desc.use_ipv6,
                                      use_docker_machine_manager=self.use_docker_machine_manager)

        dir_manager = self.task_server.task_computer.dir_manager

        log.info("Starting resource server ...")
        self.daemon_manager = HyperdriveDaemonManager(self.datadir)
        hyperdrive_ports = self.daemon_manager.start()
>>>>>>> a14bc100

        resource_manager = HyperdriveResourceManager(dir_manager)
        self.resource_server = BaseResourceServer(resource_manager, dir_manager,
                                                  self.keys_auth, self)

        def connect((p2p_port, task_port)):
            log.info('P2P server is listening on port %s', p2p_port)
            log.info('Task server is listening on port %s', task_port)

            dispatcher.send(signal='golem.p2p', event='listening',
                            port=[p2p_port, task_port] + list(hyperdrive_ports))

            listener = ClientTaskComputerEventListener(self)
            self.task_server.task_computer.register_listener(listener)
            self.p2pservice.connect_to_network()

            if self.monitor:
                self.diag_service.register(self.p2pservice,
                                           self.monitor.on_peer_snapshot)
                self.monitor.on_login()

        def terminate(*exceptions):
            log.error("Golem cannot listen on ports: %s", exceptions)
            self.quit()

        task = Deferred()
        p2p = Deferred()

        gatherResults([p2p, task], consumeErrors=True).addCallbacks(connect,
                                                                    terminate)
        log.info("Starting p2p server ...")
        self.p2pservice.task_server = self.task_server
<<<<<<< HEAD
        self.task_server.task_computer.register_listener(
            ClientTaskComputerEventListener(self)
        )
        self.p2pservice.connect_to_network()

        if self.monitor:
            self.diag_service.register(
                self.p2pservice,
                self.monitor.on_peer_snapshot
            )
            self.monitor.on_login()
=======
        self.p2pservice.set_resource_server(self.resource_server)
        self.p2pservice.set_metadata_manager(self)
        self.p2pservice.start_accepting(listening_established=p2p.callback,
                                        listening_failure=p2p.errback)

        log.info("Starting task server ...")
        self.task_server.start_accepting(listening_established=task.callback,
                                         listening_failure=task.errback)
>>>>>>> a14bc100

    def init_monitor(self):
        metadata = self.__get_nodemetadatamodel()
        self.monitor = SystemMonitor(metadata, MONITOR_CONFIG)
        self.monitor.start()
        self.diag_service = DiagnosticsService(DiagnosticsOutputFormat.data)
        self.diag_service.register(
            VMDiagnosticsProvider(),
            self.monitor.on_vm_snapshot
        )
        self.diag_service.start_looping_call()

    def connect(self, socket_address):
        if isinstance(socket_address, Iterable):
            socket_address = SocketAddress(
                socket_address[0],
                int(socket_address[1])
            )

        log.debug(
            "P2pservice connecting to %s on port %s",
            socket_address.address,
            socket_address.port
        )
        self.p2pservice.connect(socket_address)

    def quit(self):
        if self.do_work_task.running:
            self.do_work_task.stop()
        if self.publish_task.running:
            self.publish_task.stop()
        if self.task_server:
            self.task_server.quit()
        if self.transaction_system:
            self.transaction_system.stop()
        if self.diag_service:
            self.diag_service.unregister_all()
        if self.daemon_manager:
            self.daemon_manager.stop()
        dispatcher.send(signal='golem.monitor', event='shutdown')
        if self.db:
            self.db.close()
        self._unlock_datadir()

    def key_changed(self):
        self.node.key = self.keys_auth.get_key_id()
        self.task_server.key_changed()
        self.p2pservice.key_changed()

    def stop_network(self):
        # FIXME: Implement this method properly - send disconnect package,
        # close connections etc.
        self.p2pservice = None
        self.task_server = None
        self.nodes_manager_client = None

    def enqueue_new_task(self, task):
        task_id = task.header.task_id
        files = task.get_resources(None, resource_types["hashes"])
        client_options = self.resource_server\
            .resource_manager\
            .build_client_options(self.keys_auth.key_id)
        deferred = self.resource_server.add_task(
            files,
            task_id,
            client_options=client_options
        )
        deferred.addCallback(
            lambda _: self.task_server.task_manager.add_new_task(task)
        )

    def task_resource_send(self, task_id):
        self.task_server.task_manager.resources_send(task_id)

    def task_resource_collected(self, task_id, unpack_delta=True):
        self.task_server.task_computer.task_resource_collected(
            task_id,
            unpack_delta
        )

    def task_resource_failure(self, task_id, reason):
        self.task_server.task_computer.task_resource_failure(task_id, reason)

    def set_resource_port(self, resource_port):
        self.resource_port = resource_port
        self.p2pservice.set_resource_peer(
            self.node.prv_addr,
            self.resource_port
        )

    def run_test_task(self, t_dict):
        if self.task_tester is None:
            request = AsyncRequest(self._run_test_task, t_dict)
            async_run(request)
            return True

        if self.rpc_publisher:
            self.rpc_publisher.publish(
                Task.evt_task_test_status,
                TaskTestStatus.error,
                u"Another test is running"
            )
        return False

    def _run_test_task(self, t_dict):

        def on_success(*args, **kwargs):
            self.task_tester = None
            self._publish(Task.evt_task_test_status,
                          TaskTestStatus.success, *args, **kwargs)

        def on_error(*args, **kwargs):
            self.task_tester = None
            self._publish(Task.evt_task_test_status,
                          TaskTestStatus.error, *args, **kwargs)

        t = DictSerializer.load(t_dict)
        self.task_tester = TaskTester(t, self.datadir, on_success, on_error)
        self.task_tester.run()
        self._publish(Task.evt_task_test_status, TaskTestStatus.started, True)

    def abort_test_task(self):
        with self.lock:
            if self.task_tester is not None:
                self.task_tester.end_comp()
                return True
            return False

    def create_task(self, t_dict):
        try:
            new_task = DictSerializer.load(t_dict)
            new_task.header.max_price = int(new_task.header.max_price)
            self.enqueue_new_task(new_task)
        except Exception:
            log.exception("Cannot create task {}".format(t_dict))

    def abort_task(self, task_id):
        self.task_server.task_manager.abort_task(task_id)

    def restart_task(self, task_id):
        self.task_server.task_manager.restart_task(task_id)

    def restart_subtask(self, subtask_id):
        self.task_server.task_manager.restart_subtask(subtask_id)

    def pause_task(self, task_id):
        self.task_server.task_manager.pause_task(task_id)

    def resume_task(self, task_id):
        self.task_server.task_manager.resume_task(task_id)

    def delete_task(self, task_id):
        self.remove_task_header(task_id)
        self.remove_task(task_id)
        self.task_server.task_manager.delete_task(task_id)

    def get_node(self):
        return DictSerializer.dump(self.node)

    def get_node_name(self):
        name = self.config_desc.node_name
        return unicode(name) if name else u''

    def get_neighbours_degree(self):
        return self.p2pservice.get_peers_degree()

    def get_suggested_addr(self, key_id):
        return self.p2pservice.suggested_address.get(key_id)

    def get_suggested_conn_reverse(self, key_id):
        return self.p2pservice.get_suggested_conn_reverse(key_id)

    def get_resource_peers(self):
        self.p2pservice.send_get_resource_peers()

    def get_peers(self):
        return self.p2pservice.peers.values()

    def get_known_peers(self):
        peers = self.p2pservice.free_peers or []
        return [
            DictSerializer.dump(PeerSessionInfo(p), typed=False) for p in peers
        ]

    def get_connected_peers(self):
        peers = self.get_peers() or []
        return [
            DictSerializer.dump(PeerSessionInfo(p), typed=False) for p in peers
        ]

    def get_public_key(self):
        return self.keys_auth.public_key

    def get_dir_manager(self):
        if self.task_server:
            return self.task_server.task_computer.dir_manager

    def load_keys_from_file(self, file_name):
        if file_name != "":
            return self.keys_auth.load_from_file(file_name)
        return False

    def save_keys_to_files(self, private_key_path, public_key_path):
        return self.keys_auth.save_to_files(private_key_path, public_key_path)

    def get_key_id(self):
        return self.get_client_id()

    def get_difficulty(self):
        return self.keys_auth.get_difficulty()

    def get_client_id(self):
        key_id = self.keys_auth.get_key_id()
        return unicode(key_id) if key_id else None

    def get_node_key(self):
        key = self.node.key
        return unicode(key) if key else None

    def get_settings(self):
        return DictSerializer.dump(self.config_desc)

    def get_setting(self, key):
        if not hasattr(self.config_desc, key):
            raise KeyError(u"Unknown setting: {}".format(key))

        value = getattr(self.config_desc, key)
        if key in ConfigApprover.numeric_opt:
            return unicode(value)
        return value

    def update_setting(self, key, value):
        if not hasattr(self.config_desc, key):
            raise KeyError(u"Unknown setting: {}".format(key))
        setattr(self.config_desc, key, value)
        self.change_config(self.config_desc)

    def update_settings(self, settings_dict, run_benchmarks=False):
        cfg_desc = DictSerializer.load(settings_dict)
        self.change_config(cfg_desc, run_benchmarks)

    def get_datadir(self):
        return unicode(self.datadir)

    def get_p2p_port(self):
        return self.p2pservice.cur_port

    def get_task_server_port(self):
        return self.task_server.cur_port

    def get_task_count(self):
        return len(self.task_server.task_keeper.get_all_tasks())

    def get_task(self, task_id):
        return self.task_server.task_manager.get_dict_task(task_id)

    def get_tasks(self, task_id=None):
        if task_id:
            return self.task_server.task_manager.get_dict_task(task_id)
        return self.task_server.task_manager.get_dict_tasks()

    def get_subtasks(self, task_id):
        return self.task_server.task_manager.get_dict_subtasks(task_id)

    def get_subtask(self, subtask_id):
        return self.task_server.task_manager.get_dict_subtask(subtask_id)

    def get_task_stats(self):
        return {
            u'in_network': self.get_task_count(),
            u'supported': self.get_supported_task_count(),
            u'subtasks_computed': self.get_computed_task_count(),
            u'subtasks_with_errors': self.get_error_task_count(),
            u'subtasks_with_timeout': self.get_timeout_task_count()
        }

    def get_supported_task_count(self):
        return len(self.task_server.task_keeper.supported_tasks)

    def get_computed_task_count(self):
        return self.task_server.task_computer.stats.get_stats('computed_tasks')

    def get_timeout_task_count(self):
        return self.task_server\
            .task_computer.stats.get_stats('tasks_with_timeout')

    def get_error_task_count(self):
        return self.task_server\
            .task_computer.stats.get_stats('tasks_with_errors')

    def get_payment_address(self):
        address = self.transaction_system.get_payment_address()
        return unicode(address) if address else None

    @inlineCallbacks
    def get_balance(self):
        if self.use_transaction_system():
            req = AsyncRequest(self.transaction_system.get_balance)
            b, ab, d = yield async_run(req)
            if b is not None:
                returnValue((unicode(b), unicode(ab), unicode(d)))
        returnValue((None, None, None))

    def get_payments_list(self):
        if self.use_transaction_system():
            payments = self.transaction_system.get_payments_list()
            return map(self._map_payment, payments)
        return ()

    def get_incomes_list(self):
        # Will be implemented in incomes_core
        return []

    @classmethod
    def _map_payment(cls, obj):
        obj["payee"] = to_unicode(obj["payee"])
        obj["value"] = to_unicode(obj["value"])
        obj["fee"] = to_unicode(obj["fee"])
        return obj

    def get_task_cost(self, task_id):
        """
        Get current cost of the task defined by @task_id
        :param task_id: Task ID
        :return: Cost of the task
        """
        cost = self.task_server.task_manager.get_payment_for_task_id(task_id)
        if cost is None:
            return 0.0
        return cost

    def use_transaction_system(self):
        return bool(self.transaction_system)

    def get_computing_trust(self, node_id):
        if self.use_ranking():
            return self.ranking.get_computing_trust(node_id)
        return None

    def get_requesting_trust(self, node_id):
        if self.use_ranking():
            return self.ranking.get_requesting_trust(node_id)
        return None

    def get_description(self):
        try:
            account, _ = Account.get_or_create(node_id=self.get_client_id())
            return account.description
        except Exception as e:
            return u"An error has occurred {}".format(e)

    def change_description(self, description):
        self.get_description()
        q = Account.update(description=description)\
            .where(Account.node_id == self.get_client_id())
        q.execute()

    def use_ranking(self):
        return bool(self.ranking)

    def want_to_start_task_session(self, key_id, node_id, conn_id):
        self.p2pservice.want_to_start_task_session(key_id, node_id, conn_id)

    def inform_about_task_nat_hole(
            self,
            key_id,
            rv_key_id,
            addr,
            port,
            ans_conn_id
            ):
        self.p2pservice.inform_about_task_nat_hole(
            key_id,
            rv_key_id,
            addr,
            port,
            ans_conn_id
        )

    def inform_about_nat_traverse_failure(self, key_id, res_key_id, conn_id):
        self.p2pservice.inform_about_nat_traverse_failure(
            key_id,
            res_key_id,
            conn_id
        )

    # CLIENT CONFIGURATION
    def set_rpc_server(self, rpc_server):
        self.rpc_server = rpc_server
        return self.rpc_server.add_service(self)

    def change_config(self, new_config_desc, run_benchmarks=False):
        self.config_desc = self.config_approver.change_config(new_config_desc)
        self.cfg.change_config(self.config_desc)
        self.p2pservice.change_config(self.config_desc)
        self.upsert_hw_preset(HardwarePresets.from_config(self.config_desc))
        if self.task_server:
            self.task_server.change_config(
                self.config_desc,
                run_benchmarks=run_benchmarks
            )
        dispatcher.send(
            signal='golem.monitor',
            event='config_update',
            meta_data=self.__get_nodemetadatamodel()
        )

    def register_nodes_manager_client(self, nodes_manager_client):
        self.nodes_manager_client = nodes_manager_client

    def change_timeouts(self, task_id, full_task_timeout, subtask_timeout):
        self.task_server.change_timeouts(
            task_id,
            full_task_timeout,
            subtask_timeout
        )

    def query_task_state(self, task_id):
        state = self.task_server.task_manager.query_task_state(task_id)
        if state:
            return DictSerializer.dump(state)

    def pull_resources(self, task_id, resources, client_options=None):
        self.resource_server.download_resources(
            resources,
            task_id,
            client_options=client_options
        )

    def add_resource_peer(self, node_name, addr, port, key_id, node_info):
        self.resource_server.add_resource_peer(
            node_name,
            addr,
            port,
            key_id,
            node_info
        )

    def get_res_dirs(self):
        return {u"computing": self.get_computed_files_dir(),
                u"received": self.get_received_files_dir(),
                u"distributed": self.get_distributed_files_dir()}

    def get_res_dirs_sizes(self):
        return {unicode(name): unicode(du(d))
                for name, d in self.get_res_dirs().iteritems()}

    def get_res_dir(self, dir_type):
        if dir_type == DirectoryType.COMPUTED:
            return self.get_computed_files_dir()
        elif dir_type == DirectoryType.DISTRIBUTED:
            return self.get_distributed_files_dir()
        elif dir_type == DirectoryType.RECEIVED:
            return self.get_received_files_dir()
        raise Exception(u"Unknown dir type: {}".format(dir_type))

    def get_computed_files_dir(self):
        return unicode(self.task_server.get_task_computer_root())

    def get_received_files_dir(self):
        return unicode(self.task_server.task_manager.get_task_manager_root())

    def get_distributed_files_dir(self):
        return unicode(self.resource_server.get_distributed_resource_root())

    def clear_dir(self, dir_type):
        if dir_type == DirectoryType.COMPUTED:
            return self.remove_computed_files()
        elif dir_type == DirectoryType.DISTRIBUTED:
            return self.remove_distributed_files()
        elif dir_type == DirectoryType.RECEIVED:
            return self.remove_received_files()
        raise Exception(u"Unknown dir type: {}".format(dir_type))

    def remove_computed_files(self):
        dir_manager = DirManager(self.datadir)
        dir_manager.clear_dir(self.get_computed_files_dir())

    def remove_distributed_files(self):
        dir_manager = DirManager(self.datadir)
        dir_manager.clear_dir(self.get_distributed_files_dir())

    def remove_received_files(self):
        dir_manager = DirManager(self.datadir)
        dir_manager.clear_dir(self.get_received_files_dir())

    def remove_task(self, task_id):
        self.p2pservice.remove_task(task_id)

    def remove_task_header(self, task_id):
        self.task_server.remove_task_header(task_id)

    def get_known_tasks(self):
        headers = {}
        for key, header in self.task_server.task_keeper.task_headers.iteritems():  # noqa
            headers[unicode(key)] = DictSerializer.dump(header)
        return headers

    def get_environments(self):
        envs = copy(self.environments_manager.get_environments())
        return [{
            u'id': unicode(env.get_id()),
            u'supported': env.supported(),
            u'accepted': env.is_accepted(),
            u'performance': env.get_performance(self.config_desc),
            u'description': unicode(env.short_description)
        } for env in envs]

    @inlineCallbacks
    def run_benchmark(self, env_id):
        # TODO: move benchmarks to environments
        from apps.blender.blenderenvironment import BlenderEnvironment
        from apps.lux.luxenvironment import LuxRenderEnvironment

        deferred = Deferred()

        if env_id == BlenderEnvironment.get_id():
            self.task_server.task_computer.run_blender_benchmark(
                deferred.callback, deferred.errback
            )
        elif env_id == LuxRenderEnvironment.get_id():
            self.task_server.task_computer.run_lux_benchmark(
                deferred.callback, deferred.errback
            )
        else:
            raise Exception("Unknown environment: {}".format(env_id))

        result = yield deferred
        returnValue(result)

    def enable_environment(self, env_id):
        self.environments_manager.change_accept_tasks(env_id, True)

    def disable_environment(self, env_id):
        self.environments_manager.change_accept_tasks(env_id, False)

    def send_gossip(self, gossip, send_to):
        return self.p2pservice.send_gossip(gossip, send_to)

    def send_stop_gossip(self):
        return self.p2pservice.send_stop_gossip()

    def collect_gossip(self):
        return self.p2pservice.pop_gossips()

    def collect_stopped_peers(self):
        return self.p2pservice.pop_stop_gossip_form_peers()

    def collect_neighbours_loc_ranks(self):
        return self.p2pservice.pop_neighbours_loc_ranks()

    def push_local_rank(self, node_id, loc_rank):
        self.p2pservice.push_local_rank(node_id, loc_rank)

    def check_payments(self):
        if not self.transaction_system:
            return
        after_deadline_nodes = self.transaction_system.check_payments()
        for node_id in after_deadline_nodes:
            Trust.PAYMENT.decrease(node_id)

    def _publish(self, event_name, *args, **kwargs):
        if self.rpc_publisher:
            self.rpc_publisher.publish(event_name, *args, **kwargs)

    def lock_config(self, on=True):
        self._publish(UI.evt_lock_config, on)

    def config_changed(self):
        self._publish(Environment.evt_opts_changed)

    def __get_nodemetadatamodel(self):
        return NodeMetadataModel(
            self.get_client_id(),
            self.session_id,
            sys.platform,
            APP_VERSION,
            self.get_description(),
            self.config_desc
        )

    def __try_to_change_to_number(
        self,
        old_value,
        new_value,
        to_int=False,
        to_float=False,
        name="Config"
    ):
        try:
            if to_int:
                new_value = int(new_value)
            elif to_float:
                new_value = float(new_value)
        except ValueError:
            log.warning("%s value '%s' is not a number", name, new_value)
            new_value = old_value
        return new_value

    def __do_work(self):
        if not self.p2pservice:
            return

        if self.config_desc.send_pings:
            self.p2pservice.ping_peers(self.config_desc.pings_interval)

        try:
            self.p2pservice.sync_network()
        except Exception:
            log.exception("p2pservice.sync_network failed")
        try:
            self.task_server.sync_network()
        except Exception:
            log.exception("task_server.sync_network failed")
        try:
            self.resource_server.sync_network()
        except Exception:
            log.exception("resource_server.sync_network failed")
        try:
            self.ranking.sync_network()
        except Exception:
            log.exception("ranking.sync_network failed")
        try:
            self.check_payments()
        except Exception:
            log.exception("check_payments failed")

    @inlineCallbacks
    def __publish_events(self):
        now = time.time()
        delta = now - self.last_nss_time

        if delta > max(self.config_desc.node_snapshot_interval, 1):
            dispatcher.send(
                signal='golem.monitor',
                event='stats_snapshot',
                known_tasks=self.get_task_count(),
                supported_tasks=self.get_supported_task_count(),
                stats=self.task_server.task_computer.stats,
            )
            dispatcher.send(
                signal='golem.monitor',
                event='task_computer_snapshot',
                task_computer=self.task_server.task_computer,
            )
            # with self.snapshot_lock:
            #     self.__make_node_state_snapshot()
            #     self.manager_server.sendStateMessage(self.last_node_state_snapshot)
            self.last_nss_time = time.time()

        delta = now - self.last_net_check_time
        if delta >= self.config_desc.network_check_interval:
            self.last_net_check_time = time.time()
            self._publish(Network.evt_connection, self.connection_status())

        if now - self.last_tasks_time >= PUBLISH_TASKS_INTERVAL:
            self._publish(Task.evt_task_list, self.get_tasks())

        if now - self.last_balance_time >= PUBLISH_BALANCE_INTERVAL:
            try:
                gnt, av_gnt, eth = yield self.get_balance()
            except Exception as exc:
                log.debug('Error retrieving balance: {}'.format(exc))
            else:
                self._publish(Payments.evt_balance, {
                    u'GNT': unicode(gnt),
                    u'GNT_available': unicode(av_gnt),
                    u'ETH': unicode(eth)
                })

    def __make_node_state_snapshot(self, is_running=True):
        peers_num = len(self.p2pservice.peers)
        last_network_messages = self.p2pservice.get_last_messages()

        if self.task_server:
            tasks_num = len(self.task_server.task_keeper.task_headers)
            r_tasks_progs = self.task_server.task_computer.get_progresses()
            l_tasks_progs = self.task_server.task_manager.get_progresses()
            last_task_messages = self.task_server.get_last_messages()
            self.last_node_state_snapshot = NodeStateSnapshot(
                is_running,
                self.config_desc.node_name,
                peers_num,
                tasks_num,
                self.p2pservice.node.pub_addr,
                self.p2pservice.node.pub_port,
                last_network_messages,
                last_task_messages,
                r_tasks_progs,
                l_tasks_progs
            )
        else:
            self.last_node_state_snapshot = NodeStateSnapshot(
                self.config_desc.node_name,
                peers_num
            )

        if self.nodes_manager_client:
            self.nodes_manager_client.send_client_state_snapshot(
                self.last_node_state_snapshot
            )

    def connection_status(self):
        listen_port = self.get_p2p_port()
        task_server_port = self.get_task_server_port()

        if listen_port == 0 or task_server_port == 0:
            return u"Application not listening, check config file."

        messages = []

        if self.node.port_status:
            statuses = self.node.port_status.split('\n')
            failures = filter(lambda e: e.find('open') == -1, statuses)
            messages.append(u"Port " + u", ".join(failures) + u".")

        if self.get_connected_peers():
            messages.append(u"Connected")
        else:
            messages.append(u"Not connected to Golem Network, "
                            u"check seed parameters.")

        return u' '.join(messages)

    def get_metadata(self):
        metadata = dict()
        # if self.ipfs_manager:
        #     metadata.update(self.ipfs_manager.get_metadata())
        return metadata

    def interpret_metadata(self, metadata, address, port, node_info):
        pass
        # if self.config_desc and node_info and metadata:
        #     seed_addresses = self.p2pservice.get_seeds()
        #     node_addresses = [
        #         (address, port),
        #         (node_info.pub_addr, node_info.pub_port)
        #     ]
        #     self.ipfs_manager.interpret_metadata(metadata,
        #                                          seed_addresses,
        #                                          node_addresses)

    def get_status(self):
        progress = self.task_server.task_computer.get_progresses()
        if len(progress) > 0:
            msg = u"Computing {} subtask(s):".format(len(progress))
            for k, v in progress.iteritems():
                msg = u"{} \n {} ({}%)\n".format(msg, k, v.get_progress() * 100)
        elif self.config_desc.accept_tasks:
            msg = u"Waiting for tasks...\n"
        else:
            msg = u"Not accepting tasks\n"

        peers = self.p2pservice.get_peers()

        msg += u"Active peers in network: {}\n".format(len(peers))
        return msg

    def activate_hw_preset(self, name, run_benchmarks=False):
        HardwarePresets.update_config(name, self.config_desc)
        if hasattr(self, 'task_server') and self.task_server:
            self.task_server.change_config(
                self.config_desc,
                run_benchmarks=run_benchmarks
            )

    def __lock_datadir(self):
        if not path.exists(self.datadir):
            # Create datadir if not exists yet.
            # TODO: It looks we have the same code in many places
            makedirs(self.datadir)
        self.__datadir_lock = open(path.join(self.datadir, "LOCK"), 'w')
        flags = filelock.LOCK_EX | filelock.LOCK_NB
        try:
            filelock.lock(self.__datadir_lock, flags)
        except IOError:
            raise IOError("Data dir {} used by other Golem instance"
                          .format(self.datadir))

    def _unlock_datadir(self):
        # solves locking issues on OS X
        try:
            filelock.unlock(self.__datadir_lock)
        except Exception:
            pass
        self.__datadir_lock.close()
<|MERGE_RESOLUTION|>--- conflicted
+++ resolved
@@ -1,1098 +1,1064 @@
-import atexit
-import logging
-import sys
-import time
-import uuid
-from collections import Iterable
-from copy import copy
-from os import path, makedirs
-from threading import Lock
-
-from pydispatch import dispatcher
-from twisted.internet import task
-from twisted.internet.defer import inlineCallbacks, returnValue, gatherResults,\
-    Deferred
-
-from golem.appconfig import AppConfig, PUBLISH_BALANCE_INTERVAL, \
-    PUBLISH_TASKS_INTERVAL
-from golem.clientconfigdescriptor import ClientConfigDescriptor, ConfigApprover
-from golem.config.presets import HardwarePresetsMixin
-from golem.core.common import to_unicode
-from golem.core.fileshelper import du
-from golem.core.hardware import HardwarePresets
-from golem.core.keysauth import EllipticalKeysAuth
-from golem.core.simpleenv import get_local_datadir
-from golem.core.simpleserializer import DictSerializer
-from golem.core.variables import APP_VERSION
-from golem.diag.service import DiagnosticsService, DiagnosticsOutputFormat
-from golem.diag.vm import VMDiagnosticsProvider
-from golem.environments.environmentsmanager import EnvironmentsManager
-from golem.manager.nodestatesnapshot import NodeStateSnapshot
-from golem.model import Database, Account
-from golem.monitor.model.nodemetadatamodel import NodeMetadataModel
-from golem.monitor.monitor import SystemMonitor
-from golem.monitorconfig import MONITOR_CONFIG
-from golem.network.hyperdrive.daemon_manager import HyperdriveDaemonManager
-from golem.network.p2p.node import Node
-from golem.network.p2p.p2pservice import P2PService
-from golem.network.p2p.peersession import PeerSessionInfo
-from golem.network.transport.tcpnetwork import SocketAddress
-from golem.ranking.helper.trust import Trust
-from golem.ranking.ranking import Ranking
-from golem.resource.base.resourceserver import BaseResourceServer
-from golem.resource.client import AsyncRequest, async_run
-from golem.resource.dirmanager import DirManager, DirectoryType
-from golem.resource.hyperdrive.resourcesmanager import HyperdriveResourceManager  # noqa
-from golem.rpc.mapping.aliases import Task, Network, Environment, UI, Payments
-from golem.rpc.session import Publisher
-from golem.task.taskbase import resource_types
-from golem.task.taskserver import TaskServer
-from golem.task.taskstate import TaskTestStatus
-from golem.task.tasktester import TaskTester
-from golem.tools import filelock
-from golem.transactions.ethereum.ethereumtransactionsystem import \
-    EthereumTransactionSystem
-
-
-log = logging.getLogger("golem.client")
-
-
-class ClientTaskComputerEventListener(object):
-    def __init__(self, client):
-        self.client = client
-
-    def lock_config(self, on=True):
-        self.client.lock_config(on)
-
-    def config_changed(self):
-        self.client.config_changed()
-
-
-class Client(HardwarePresetsMixin):
-    def __init__(
-            self,
-            datadir=None,
-            transaction_system=False,
-            connect_to_known_hosts=True,
-            use_docker_machine_manager=True,
-            use_monitor=True,
-            **config_overrides):
-
-        if not datadir:
-            datadir = get_local_datadir('default')
-
-        self.datadir = datadir
-        self.__lock_datadir()
-        self.lock = Lock()
-        self.task_tester = None
-
-        # Read and validate configuration
-        config = AppConfig.load_config(datadir)
-        self.config_desc = ClientConfigDescriptor()
-        self.config_desc.init_from_app_config(config)
-
-        for key, val in config_overrides.iteritems():
-            if not hasattr(self.config_desc, key):
-                self.quit()  # quit only closes underlying services (for now)
-                raise AttributeError(
-                    "Can't override nonexistent config entry '{}'".format(key))
-            setattr(self.config_desc, key, val)
-
-        self.config_approver = ConfigApprover(self.config_desc)
-
-        log.info(
-            'Client "%s", datadir: %s',
-            self.config_desc.node_name,
-            datadir
-        )
-
-        # Initialize database
-        self.db = Database(datadir)
-
-        # Hardware configuration
-        HardwarePresets.initialize(self.datadir)
-        HardwarePresets.update_config(self.config_desc.hardware_preset_name,
-                                      self.config_desc)
-
-        self.keys_auth = EllipticalKeysAuth(self.datadir)
-
-        # NETWORK
-        self.node = Node(node_name=self.config_desc.node_name,
-                         prv_addr=self.config_desc.node_address,
-                         key=self.keys_auth.get_key_id())
-
-        self.p2pservice = None
-        self.diag_service = None
-
-        self.task_server = None
-        self.last_nss_time = time.time()
-        self.last_net_check_time = time.time()
-        self.last_balance_time = time.time()
-        self.last_tasks_time = time.time()
-
-        self.last_node_state_snapshot = None
-
-        self.nodes_manager_client = None
-
-        self.do_work_task = task.LoopingCall(self.__do_work)
-        self.publish_task = task.LoopingCall(self.__publish_events)
-
-        self.cfg = config
-        self.send_snapshot = False
-        self.snapshot_lock = Lock()
-
-        self.ranking = Ranking(self)
-
-        if transaction_system:
-            # Bootstrap transaction system if enabled.
-            # TODO: Transaction system (and possible other modules) should be
-            #       modeled as a Service that run independently.
-            #       The Client/Application should be a collection of services.
-            self.transaction_system = EthereumTransactionSystem(
-                datadir, self.keys_auth._private_key)
-        else:
-            self.transaction_system = None
-
-        self.use_docker_machine_manager = use_docker_machine_manager
-        self.connect_to_known_hosts = connect_to_known_hosts
-        self.environments_manager = EnvironmentsManager()
-        self.daemon_manager = None
-
-        self.rpc_publisher = None
-
-        self.ipfs_manager = None
-        self.resource_server = None
-        self.resource_port = 0
-        self.last_get_resource_peers_time = time.time()
-        self.get_resource_peers_interval = 5.0
-        self.use_monitor = use_monitor
-        self.monitor = None
-        self.session_id = uuid.uuid4().get_hex()
-        dispatcher.connect(self.p2p_listener, signal='golem.p2p')
-        dispatcher.connect(
-            self.taskmanager_listener,
-            signal='golem.taskmanager'
-        )
-
-        atexit.register(self.quit)
-
-    def configure_rpc(self, rpc_session):
-        self.rpc_publisher = Publisher(rpc_session)
-
-    def p2p_listener(self, sender, signal, event='default', **kwargs):
-        if event != 'unreachable':
-            return
-        self.node.port_status = kwargs.get('description', u'')
-
-    def taskmanager_listener(self, sender, signal, event='default', **kwargs):
-        if event != 'task_status_updated':
-            return
-        self._publish(Task.evt_task_status, kwargs['task_id'])
-
-    # TODO: re-enable
-    def sync(self):
-        pass
-
-    def start(self):
-        if self.use_monitor:
-            self.init_monitor()
-        try:
-            self.start_network()
-        except SystemExit:
-            raise
-        except Exception:
-            log.critical('Can\'t start network. Giving up.', exc_info=True)
-            sys.exit(1)
-
-        self.do_work_task.start(1, False)
-        self.publish_task.start(1, True)
-
-    def start_network(self):
-        log.info("Starting network ...")
-        self.node.collect_network_info(self.config_desc.seed_host,
-                                       use_ipv6=self.config_desc.use_ipv6)
-        log.debug("Is super node? %s", self.node.is_super_node())
-
-<<<<<<< HEAD
-        self.daemon_manager = HyperdriveDaemonManager(self.datadir)
-        self.daemon_manager.start()
-
-        self.p2pservice = P2PService(
-            self.node,
-            self.config_desc,
-            self.keys_auth,
-            connect_to_known_hosts=self.connect_to_known_hosts
-        )
-        self.task_server = TaskServer(
-            self.node,
-            self.config_desc,
-            self.keys_auth,
-            self,
-            use_ipv6=self.config_desc.use_ipv6,
-            use_docker_machine_manager=self.use_docker_machine_manager
-        )
-
-        dir_manager = self.task_server.task_computer.dir_manager
-
-        self.resource_server = BaseResourceServer(
-            HyperdriveResourceManager(dir_manager),
-            dir_manager,
-            self.keys_auth,
-            self
-        )
-=======
-        # self.ipfs_manager = IPFSDaemonManager(connect_to_bootstrap_nodes=self.connect_to_known_hosts)
-        # self.ipfs_manager.store_client_info()
-
-        self.p2pservice = P2PService(self.node, self.config_desc, self.keys_auth,
-                                     connect_to_known_hosts=self.connect_to_known_hosts)
-        self.task_server = TaskServer(self.node, self.config_desc, self.keys_auth, self,
-                                      use_ipv6=self.config_desc.use_ipv6,
-                                      use_docker_machine_manager=self.use_docker_machine_manager)
-
-        dir_manager = self.task_server.task_computer.dir_manager
-
-        log.info("Starting resource server ...")
-        self.daemon_manager = HyperdriveDaemonManager(self.datadir)
-        hyperdrive_ports = self.daemon_manager.start()
->>>>>>> a14bc100
-
-        resource_manager = HyperdriveResourceManager(dir_manager)
-        self.resource_server = BaseResourceServer(resource_manager, dir_manager,
-                                                  self.keys_auth, self)
-
-        def connect((p2p_port, task_port)):
-            log.info('P2P server is listening on port %s', p2p_port)
-            log.info('Task server is listening on port %s', task_port)
-
-            dispatcher.send(signal='golem.p2p', event='listening',
-                            port=[p2p_port, task_port] + list(hyperdrive_ports))
-
-            listener = ClientTaskComputerEventListener(self)
-            self.task_server.task_computer.register_listener(listener)
-            self.p2pservice.connect_to_network()
-
-            if self.monitor:
-                self.diag_service.register(self.p2pservice,
-                                           self.monitor.on_peer_snapshot)
-                self.monitor.on_login()
-
-        def terminate(*exceptions):
-            log.error("Golem cannot listen on ports: %s", exceptions)
-            self.quit()
-
-        task = Deferred()
-        p2p = Deferred()
-
-        gatherResults([p2p, task], consumeErrors=True).addCallbacks(connect,
-                                                                    terminate)
-        log.info("Starting p2p server ...")
-        self.p2pservice.task_server = self.task_server
-<<<<<<< HEAD
-        self.task_server.task_computer.register_listener(
-            ClientTaskComputerEventListener(self)
-        )
-        self.p2pservice.connect_to_network()
-
-        if self.monitor:
-            self.diag_service.register(
-                self.p2pservice,
-                self.monitor.on_peer_snapshot
-            )
-            self.monitor.on_login()
-=======
-        self.p2pservice.set_resource_server(self.resource_server)
-        self.p2pservice.set_metadata_manager(self)
-        self.p2pservice.start_accepting(listening_established=p2p.callback,
-                                        listening_failure=p2p.errback)
-
-        log.info("Starting task server ...")
-        self.task_server.start_accepting(listening_established=task.callback,
-                                         listening_failure=task.errback)
->>>>>>> a14bc100
-
-    def init_monitor(self):
-        metadata = self.__get_nodemetadatamodel()
-        self.monitor = SystemMonitor(metadata, MONITOR_CONFIG)
-        self.monitor.start()
-        self.diag_service = DiagnosticsService(DiagnosticsOutputFormat.data)
-        self.diag_service.register(
-            VMDiagnosticsProvider(),
-            self.monitor.on_vm_snapshot
-        )
-        self.diag_service.start_looping_call()
-
-    def connect(self, socket_address):
-        if isinstance(socket_address, Iterable):
-            socket_address = SocketAddress(
-                socket_address[0],
-                int(socket_address[1])
-            )
-
-        log.debug(
-            "P2pservice connecting to %s on port %s",
-            socket_address.address,
-            socket_address.port
-        )
-        self.p2pservice.connect(socket_address)
-
-    def quit(self):
-        if self.do_work_task.running:
-            self.do_work_task.stop()
-        if self.publish_task.running:
-            self.publish_task.stop()
-        if self.task_server:
-            self.task_server.quit()
-        if self.transaction_system:
-            self.transaction_system.stop()
-        if self.diag_service:
-            self.diag_service.unregister_all()
-        if self.daemon_manager:
-            self.daemon_manager.stop()
-        dispatcher.send(signal='golem.monitor', event='shutdown')
-        if self.db:
-            self.db.close()
-        self._unlock_datadir()
-
-    def key_changed(self):
-        self.node.key = self.keys_auth.get_key_id()
-        self.task_server.key_changed()
-        self.p2pservice.key_changed()
-
-    def stop_network(self):
-        # FIXME: Implement this method properly - send disconnect package,
-        # close connections etc.
-        self.p2pservice = None
-        self.task_server = None
-        self.nodes_manager_client = None
-
-    def enqueue_new_task(self, task):
-        task_id = task.header.task_id
-        files = task.get_resources(None, resource_types["hashes"])
-        client_options = self.resource_server\
-            .resource_manager\
-            .build_client_options(self.keys_auth.key_id)
-        deferred = self.resource_server.add_task(
-            files,
-            task_id,
-            client_options=client_options
-        )
-        deferred.addCallback(
-            lambda _: self.task_server.task_manager.add_new_task(task)
-        )
-
-    def task_resource_send(self, task_id):
-        self.task_server.task_manager.resources_send(task_id)
-
-    def task_resource_collected(self, task_id, unpack_delta=True):
-        self.task_server.task_computer.task_resource_collected(
-            task_id,
-            unpack_delta
-        )
-
-    def task_resource_failure(self, task_id, reason):
-        self.task_server.task_computer.task_resource_failure(task_id, reason)
-
-    def set_resource_port(self, resource_port):
-        self.resource_port = resource_port
-        self.p2pservice.set_resource_peer(
-            self.node.prv_addr,
-            self.resource_port
-        )
-
-    def run_test_task(self, t_dict):
-        if self.task_tester is None:
-            request = AsyncRequest(self._run_test_task, t_dict)
-            async_run(request)
-            return True
-
-        if self.rpc_publisher:
-            self.rpc_publisher.publish(
-                Task.evt_task_test_status,
-                TaskTestStatus.error,
-                u"Another test is running"
-            )
-        return False
-
-    def _run_test_task(self, t_dict):
-
-        def on_success(*args, **kwargs):
-            self.task_tester = None
-            self._publish(Task.evt_task_test_status,
-                          TaskTestStatus.success, *args, **kwargs)
-
-        def on_error(*args, **kwargs):
-            self.task_tester = None
-            self._publish(Task.evt_task_test_status,
-                          TaskTestStatus.error, *args, **kwargs)
-
-        t = DictSerializer.load(t_dict)
-        self.task_tester = TaskTester(t, self.datadir, on_success, on_error)
-        self.task_tester.run()
-        self._publish(Task.evt_task_test_status, TaskTestStatus.started, True)
-
-    def abort_test_task(self):
-        with self.lock:
-            if self.task_tester is not None:
-                self.task_tester.end_comp()
-                return True
-            return False
-
-    def create_task(self, t_dict):
-        try:
-            new_task = DictSerializer.load(t_dict)
-            new_task.header.max_price = int(new_task.header.max_price)
-            self.enqueue_new_task(new_task)
-        except Exception:
-            log.exception("Cannot create task {}".format(t_dict))
-
-    def abort_task(self, task_id):
-        self.task_server.task_manager.abort_task(task_id)
-
-    def restart_task(self, task_id):
-        self.task_server.task_manager.restart_task(task_id)
-
-    def restart_subtask(self, subtask_id):
-        self.task_server.task_manager.restart_subtask(subtask_id)
-
-    def pause_task(self, task_id):
-        self.task_server.task_manager.pause_task(task_id)
-
-    def resume_task(self, task_id):
-        self.task_server.task_manager.resume_task(task_id)
-
-    def delete_task(self, task_id):
-        self.remove_task_header(task_id)
-        self.remove_task(task_id)
-        self.task_server.task_manager.delete_task(task_id)
-
-    def get_node(self):
-        return DictSerializer.dump(self.node)
-
-    def get_node_name(self):
-        name = self.config_desc.node_name
-        return unicode(name) if name else u''
-
-    def get_neighbours_degree(self):
-        return self.p2pservice.get_peers_degree()
-
-    def get_suggested_addr(self, key_id):
-        return self.p2pservice.suggested_address.get(key_id)
-
-    def get_suggested_conn_reverse(self, key_id):
-        return self.p2pservice.get_suggested_conn_reverse(key_id)
-
-    def get_resource_peers(self):
-        self.p2pservice.send_get_resource_peers()
-
-    def get_peers(self):
-        return self.p2pservice.peers.values()
-
-    def get_known_peers(self):
-        peers = self.p2pservice.free_peers or []
-        return [
-            DictSerializer.dump(PeerSessionInfo(p), typed=False) for p in peers
-        ]
-
-    def get_connected_peers(self):
-        peers = self.get_peers() or []
-        return [
-            DictSerializer.dump(PeerSessionInfo(p), typed=False) for p in peers
-        ]
-
-    def get_public_key(self):
-        return self.keys_auth.public_key
-
-    def get_dir_manager(self):
-        if self.task_server:
-            return self.task_server.task_computer.dir_manager
-
-    def load_keys_from_file(self, file_name):
-        if file_name != "":
-            return self.keys_auth.load_from_file(file_name)
-        return False
-
-    def save_keys_to_files(self, private_key_path, public_key_path):
-        return self.keys_auth.save_to_files(private_key_path, public_key_path)
-
-    def get_key_id(self):
-        return self.get_client_id()
-
-    def get_difficulty(self):
-        return self.keys_auth.get_difficulty()
-
-    def get_client_id(self):
-        key_id = self.keys_auth.get_key_id()
-        return unicode(key_id) if key_id else None
-
-    def get_node_key(self):
-        key = self.node.key
-        return unicode(key) if key else None
-
-    def get_settings(self):
-        return DictSerializer.dump(self.config_desc)
-
-    def get_setting(self, key):
-        if not hasattr(self.config_desc, key):
-            raise KeyError(u"Unknown setting: {}".format(key))
-
-        value = getattr(self.config_desc, key)
-        if key in ConfigApprover.numeric_opt:
-            return unicode(value)
-        return value
-
-    def update_setting(self, key, value):
-        if not hasattr(self.config_desc, key):
-            raise KeyError(u"Unknown setting: {}".format(key))
-        setattr(self.config_desc, key, value)
-        self.change_config(self.config_desc)
-
-    def update_settings(self, settings_dict, run_benchmarks=False):
-        cfg_desc = DictSerializer.load(settings_dict)
-        self.change_config(cfg_desc, run_benchmarks)
-
-    def get_datadir(self):
-        return unicode(self.datadir)
-
-    def get_p2p_port(self):
-        return self.p2pservice.cur_port
-
-    def get_task_server_port(self):
-        return self.task_server.cur_port
-
-    def get_task_count(self):
-        return len(self.task_server.task_keeper.get_all_tasks())
-
-    def get_task(self, task_id):
-        return self.task_server.task_manager.get_dict_task(task_id)
-
-    def get_tasks(self, task_id=None):
-        if task_id:
-            return self.task_server.task_manager.get_dict_task(task_id)
-        return self.task_server.task_manager.get_dict_tasks()
-
-    def get_subtasks(self, task_id):
-        return self.task_server.task_manager.get_dict_subtasks(task_id)
-
-    def get_subtask(self, subtask_id):
-        return self.task_server.task_manager.get_dict_subtask(subtask_id)
-
-    def get_task_stats(self):
-        return {
-            u'in_network': self.get_task_count(),
-            u'supported': self.get_supported_task_count(),
-            u'subtasks_computed': self.get_computed_task_count(),
-            u'subtasks_with_errors': self.get_error_task_count(),
-            u'subtasks_with_timeout': self.get_timeout_task_count()
-        }
-
-    def get_supported_task_count(self):
-        return len(self.task_server.task_keeper.supported_tasks)
-
-    def get_computed_task_count(self):
-        return self.task_server.task_computer.stats.get_stats('computed_tasks')
-
-    def get_timeout_task_count(self):
-        return self.task_server\
-            .task_computer.stats.get_stats('tasks_with_timeout')
-
-    def get_error_task_count(self):
-        return self.task_server\
-            .task_computer.stats.get_stats('tasks_with_errors')
-
-    def get_payment_address(self):
-        address = self.transaction_system.get_payment_address()
-        return unicode(address) if address else None
-
-    @inlineCallbacks
-    def get_balance(self):
-        if self.use_transaction_system():
-            req = AsyncRequest(self.transaction_system.get_balance)
-            b, ab, d = yield async_run(req)
-            if b is not None:
-                returnValue((unicode(b), unicode(ab), unicode(d)))
-        returnValue((None, None, None))
-
-    def get_payments_list(self):
-        if self.use_transaction_system():
-            payments = self.transaction_system.get_payments_list()
-            return map(self._map_payment, payments)
-        return ()
-
-    def get_incomes_list(self):
-        # Will be implemented in incomes_core
-        return []
-
-    @classmethod
-    def _map_payment(cls, obj):
-        obj["payee"] = to_unicode(obj["payee"])
-        obj["value"] = to_unicode(obj["value"])
-        obj["fee"] = to_unicode(obj["fee"])
-        return obj
-
-    def get_task_cost(self, task_id):
-        """
-        Get current cost of the task defined by @task_id
-        :param task_id: Task ID
-        :return: Cost of the task
-        """
-        cost = self.task_server.task_manager.get_payment_for_task_id(task_id)
-        if cost is None:
-            return 0.0
-        return cost
-
-    def use_transaction_system(self):
-        return bool(self.transaction_system)
-
-    def get_computing_trust(self, node_id):
-        if self.use_ranking():
-            return self.ranking.get_computing_trust(node_id)
-        return None
-
-    def get_requesting_trust(self, node_id):
-        if self.use_ranking():
-            return self.ranking.get_requesting_trust(node_id)
-        return None
-
-    def get_description(self):
-        try:
-            account, _ = Account.get_or_create(node_id=self.get_client_id())
-            return account.description
-        except Exception as e:
-            return u"An error has occurred {}".format(e)
-
-    def change_description(self, description):
-        self.get_description()
-        q = Account.update(description=description)\
-            .where(Account.node_id == self.get_client_id())
-        q.execute()
-
-    def use_ranking(self):
-        return bool(self.ranking)
-
-    def want_to_start_task_session(self, key_id, node_id, conn_id):
-        self.p2pservice.want_to_start_task_session(key_id, node_id, conn_id)
-
-    def inform_about_task_nat_hole(
-            self,
-            key_id,
-            rv_key_id,
-            addr,
-            port,
-            ans_conn_id
-            ):
-        self.p2pservice.inform_about_task_nat_hole(
-            key_id,
-            rv_key_id,
-            addr,
-            port,
-            ans_conn_id
-        )
-
-    def inform_about_nat_traverse_failure(self, key_id, res_key_id, conn_id):
-        self.p2pservice.inform_about_nat_traverse_failure(
-            key_id,
-            res_key_id,
-            conn_id
-        )
-
-    # CLIENT CONFIGURATION
-    def set_rpc_server(self, rpc_server):
-        self.rpc_server = rpc_server
-        return self.rpc_server.add_service(self)
-
-    def change_config(self, new_config_desc, run_benchmarks=False):
-        self.config_desc = self.config_approver.change_config(new_config_desc)
-        self.cfg.change_config(self.config_desc)
-        self.p2pservice.change_config(self.config_desc)
-        self.upsert_hw_preset(HardwarePresets.from_config(self.config_desc))
-        if self.task_server:
-            self.task_server.change_config(
-                self.config_desc,
-                run_benchmarks=run_benchmarks
-            )
-        dispatcher.send(
-            signal='golem.monitor',
-            event='config_update',
-            meta_data=self.__get_nodemetadatamodel()
-        )
-
-    def register_nodes_manager_client(self, nodes_manager_client):
-        self.nodes_manager_client = nodes_manager_client
-
-    def change_timeouts(self, task_id, full_task_timeout, subtask_timeout):
-        self.task_server.change_timeouts(
-            task_id,
-            full_task_timeout,
-            subtask_timeout
-        )
-
-    def query_task_state(self, task_id):
-        state = self.task_server.task_manager.query_task_state(task_id)
-        if state:
-            return DictSerializer.dump(state)
-
-    def pull_resources(self, task_id, resources, client_options=None):
-        self.resource_server.download_resources(
-            resources,
-            task_id,
-            client_options=client_options
-        )
-
-    def add_resource_peer(self, node_name, addr, port, key_id, node_info):
-        self.resource_server.add_resource_peer(
-            node_name,
-            addr,
-            port,
-            key_id,
-            node_info
-        )
-
-    def get_res_dirs(self):
-        return {u"computing": self.get_computed_files_dir(),
-                u"received": self.get_received_files_dir(),
-                u"distributed": self.get_distributed_files_dir()}
-
-    def get_res_dirs_sizes(self):
-        return {unicode(name): unicode(du(d))
-                for name, d in self.get_res_dirs().iteritems()}
-
-    def get_res_dir(self, dir_type):
-        if dir_type == DirectoryType.COMPUTED:
-            return self.get_computed_files_dir()
-        elif dir_type == DirectoryType.DISTRIBUTED:
-            return self.get_distributed_files_dir()
-        elif dir_type == DirectoryType.RECEIVED:
-            return self.get_received_files_dir()
-        raise Exception(u"Unknown dir type: {}".format(dir_type))
-
-    def get_computed_files_dir(self):
-        return unicode(self.task_server.get_task_computer_root())
-
-    def get_received_files_dir(self):
-        return unicode(self.task_server.task_manager.get_task_manager_root())
-
-    def get_distributed_files_dir(self):
-        return unicode(self.resource_server.get_distributed_resource_root())
-
-    def clear_dir(self, dir_type):
-        if dir_type == DirectoryType.COMPUTED:
-            return self.remove_computed_files()
-        elif dir_type == DirectoryType.DISTRIBUTED:
-            return self.remove_distributed_files()
-        elif dir_type == DirectoryType.RECEIVED:
-            return self.remove_received_files()
-        raise Exception(u"Unknown dir type: {}".format(dir_type))
-
-    def remove_computed_files(self):
-        dir_manager = DirManager(self.datadir)
-        dir_manager.clear_dir(self.get_computed_files_dir())
-
-    def remove_distributed_files(self):
-        dir_manager = DirManager(self.datadir)
-        dir_manager.clear_dir(self.get_distributed_files_dir())
-
-    def remove_received_files(self):
-        dir_manager = DirManager(self.datadir)
-        dir_manager.clear_dir(self.get_received_files_dir())
-
-    def remove_task(self, task_id):
-        self.p2pservice.remove_task(task_id)
-
-    def remove_task_header(self, task_id):
-        self.task_server.remove_task_header(task_id)
-
-    def get_known_tasks(self):
-        headers = {}
-        for key, header in self.task_server.task_keeper.task_headers.iteritems():  # noqa
-            headers[unicode(key)] = DictSerializer.dump(header)
-        return headers
-
-    def get_environments(self):
-        envs = copy(self.environments_manager.get_environments())
-        return [{
-            u'id': unicode(env.get_id()),
-            u'supported': env.supported(),
-            u'accepted': env.is_accepted(),
-            u'performance': env.get_performance(self.config_desc),
-            u'description': unicode(env.short_description)
-        } for env in envs]
-
-    @inlineCallbacks
-    def run_benchmark(self, env_id):
-        # TODO: move benchmarks to environments
-        from apps.blender.blenderenvironment import BlenderEnvironment
-        from apps.lux.luxenvironment import LuxRenderEnvironment
-
-        deferred = Deferred()
-
-        if env_id == BlenderEnvironment.get_id():
-            self.task_server.task_computer.run_blender_benchmark(
-                deferred.callback, deferred.errback
-            )
-        elif env_id == LuxRenderEnvironment.get_id():
-            self.task_server.task_computer.run_lux_benchmark(
-                deferred.callback, deferred.errback
-            )
-        else:
-            raise Exception("Unknown environment: {}".format(env_id))
-
-        result = yield deferred
-        returnValue(result)
-
-    def enable_environment(self, env_id):
-        self.environments_manager.change_accept_tasks(env_id, True)
-
-    def disable_environment(self, env_id):
-        self.environments_manager.change_accept_tasks(env_id, False)
-
-    def send_gossip(self, gossip, send_to):
-        return self.p2pservice.send_gossip(gossip, send_to)
-
-    def send_stop_gossip(self):
-        return self.p2pservice.send_stop_gossip()
-
-    def collect_gossip(self):
-        return self.p2pservice.pop_gossips()
-
-    def collect_stopped_peers(self):
-        return self.p2pservice.pop_stop_gossip_form_peers()
-
-    def collect_neighbours_loc_ranks(self):
-        return self.p2pservice.pop_neighbours_loc_ranks()
-
-    def push_local_rank(self, node_id, loc_rank):
-        self.p2pservice.push_local_rank(node_id, loc_rank)
-
-    def check_payments(self):
-        if not self.transaction_system:
-            return
-        after_deadline_nodes = self.transaction_system.check_payments()
-        for node_id in after_deadline_nodes:
-            Trust.PAYMENT.decrease(node_id)
-
-    def _publish(self, event_name, *args, **kwargs):
-        if self.rpc_publisher:
-            self.rpc_publisher.publish(event_name, *args, **kwargs)
-
-    def lock_config(self, on=True):
-        self._publish(UI.evt_lock_config, on)
-
-    def config_changed(self):
-        self._publish(Environment.evt_opts_changed)
-
-    def __get_nodemetadatamodel(self):
-        return NodeMetadataModel(
-            self.get_client_id(),
-            self.session_id,
-            sys.platform,
-            APP_VERSION,
-            self.get_description(),
-            self.config_desc
-        )
-
-    def __try_to_change_to_number(
-        self,
-        old_value,
-        new_value,
-        to_int=False,
-        to_float=False,
-        name="Config"
-    ):
-        try:
-            if to_int:
-                new_value = int(new_value)
-            elif to_float:
-                new_value = float(new_value)
-        except ValueError:
-            log.warning("%s value '%s' is not a number", name, new_value)
-            new_value = old_value
-        return new_value
-
-    def __do_work(self):
-        if not self.p2pservice:
-            return
-
-        if self.config_desc.send_pings:
-            self.p2pservice.ping_peers(self.config_desc.pings_interval)
-
-        try:
-            self.p2pservice.sync_network()
-        except Exception:
-            log.exception("p2pservice.sync_network failed")
-        try:
-            self.task_server.sync_network()
-        except Exception:
-            log.exception("task_server.sync_network failed")
-        try:
-            self.resource_server.sync_network()
-        except Exception:
-            log.exception("resource_server.sync_network failed")
-        try:
-            self.ranking.sync_network()
-        except Exception:
-            log.exception("ranking.sync_network failed")
-        try:
-            self.check_payments()
-        except Exception:
-            log.exception("check_payments failed")
-
-    @inlineCallbacks
-    def __publish_events(self):
-        now = time.time()
-        delta = now - self.last_nss_time
-
-        if delta > max(self.config_desc.node_snapshot_interval, 1):
-            dispatcher.send(
-                signal='golem.monitor',
-                event='stats_snapshot',
-                known_tasks=self.get_task_count(),
-                supported_tasks=self.get_supported_task_count(),
-                stats=self.task_server.task_computer.stats,
-            )
-            dispatcher.send(
-                signal='golem.monitor',
-                event='task_computer_snapshot',
-                task_computer=self.task_server.task_computer,
-            )
-            # with self.snapshot_lock:
-            #     self.__make_node_state_snapshot()
-            #     self.manager_server.sendStateMessage(self.last_node_state_snapshot)
-            self.last_nss_time = time.time()
-
-        delta = now - self.last_net_check_time
-        if delta >= self.config_desc.network_check_interval:
-            self.last_net_check_time = time.time()
-            self._publish(Network.evt_connection, self.connection_status())
-
-        if now - self.last_tasks_time >= PUBLISH_TASKS_INTERVAL:
-            self._publish(Task.evt_task_list, self.get_tasks())
-
-        if now - self.last_balance_time >= PUBLISH_BALANCE_INTERVAL:
-            try:
-                gnt, av_gnt, eth = yield self.get_balance()
-            except Exception as exc:
-                log.debug('Error retrieving balance: {}'.format(exc))
-            else:
-                self._publish(Payments.evt_balance, {
-                    u'GNT': unicode(gnt),
-                    u'GNT_available': unicode(av_gnt),
-                    u'ETH': unicode(eth)
-                })
-
-    def __make_node_state_snapshot(self, is_running=True):
-        peers_num = len(self.p2pservice.peers)
-        last_network_messages = self.p2pservice.get_last_messages()
-
-        if self.task_server:
-            tasks_num = len(self.task_server.task_keeper.task_headers)
-            r_tasks_progs = self.task_server.task_computer.get_progresses()
-            l_tasks_progs = self.task_server.task_manager.get_progresses()
-            last_task_messages = self.task_server.get_last_messages()
-            self.last_node_state_snapshot = NodeStateSnapshot(
-                is_running,
-                self.config_desc.node_name,
-                peers_num,
-                tasks_num,
-                self.p2pservice.node.pub_addr,
-                self.p2pservice.node.pub_port,
-                last_network_messages,
-                last_task_messages,
-                r_tasks_progs,
-                l_tasks_progs
-            )
-        else:
-            self.last_node_state_snapshot = NodeStateSnapshot(
-                self.config_desc.node_name,
-                peers_num
-            )
-
-        if self.nodes_manager_client:
-            self.nodes_manager_client.send_client_state_snapshot(
-                self.last_node_state_snapshot
-            )
-
-    def connection_status(self):
-        listen_port = self.get_p2p_port()
-        task_server_port = self.get_task_server_port()
-
-        if listen_port == 0 or task_server_port == 0:
-            return u"Application not listening, check config file."
-
-        messages = []
-
-        if self.node.port_status:
-            statuses = self.node.port_status.split('\n')
-            failures = filter(lambda e: e.find('open') == -1, statuses)
-            messages.append(u"Port " + u", ".join(failures) + u".")
-
-        if self.get_connected_peers():
-            messages.append(u"Connected")
-        else:
-            messages.append(u"Not connected to Golem Network, "
-                            u"check seed parameters.")
-
-        return u' '.join(messages)
-
-    def get_metadata(self):
-        metadata = dict()
-        # if self.ipfs_manager:
-        #     metadata.update(self.ipfs_manager.get_metadata())
-        return metadata
-
-    def interpret_metadata(self, metadata, address, port, node_info):
-        pass
-        # if self.config_desc and node_info and metadata:
-        #     seed_addresses = self.p2pservice.get_seeds()
-        #     node_addresses = [
-        #         (address, port),
-        #         (node_info.pub_addr, node_info.pub_port)
-        #     ]
-        #     self.ipfs_manager.interpret_metadata(metadata,
-        #                                          seed_addresses,
-        #                                          node_addresses)
-
-    def get_status(self):
-        progress = self.task_server.task_computer.get_progresses()
-        if len(progress) > 0:
-            msg = u"Computing {} subtask(s):".format(len(progress))
-            for k, v in progress.iteritems():
-                msg = u"{} \n {} ({}%)\n".format(msg, k, v.get_progress() * 100)
-        elif self.config_desc.accept_tasks:
-            msg = u"Waiting for tasks...\n"
-        else:
-            msg = u"Not accepting tasks\n"
-
-        peers = self.p2pservice.get_peers()
-
-        msg += u"Active peers in network: {}\n".format(len(peers))
-        return msg
-
-    def activate_hw_preset(self, name, run_benchmarks=False):
-        HardwarePresets.update_config(name, self.config_desc)
-        if hasattr(self, 'task_server') and self.task_server:
-            self.task_server.change_config(
-                self.config_desc,
-                run_benchmarks=run_benchmarks
-            )
-
-    def __lock_datadir(self):
-        if not path.exists(self.datadir):
-            # Create datadir if not exists yet.
-            # TODO: It looks we have the same code in many places
-            makedirs(self.datadir)
-        self.__datadir_lock = open(path.join(self.datadir, "LOCK"), 'w')
-        flags = filelock.LOCK_EX | filelock.LOCK_NB
-        try:
-            filelock.lock(self.__datadir_lock, flags)
-        except IOError:
-            raise IOError("Data dir {} used by other Golem instance"
-                          .format(self.datadir))
-
-    def _unlock_datadir(self):
-        # solves locking issues on OS X
-        try:
-            filelock.unlock(self.__datadir_lock)
-        except Exception:
-            pass
-        self.__datadir_lock.close()
+import atexit
+import logging
+import sys
+import time
+import uuid
+from collections import Iterable
+from copy import copy
+from os import path, makedirs
+from threading import Lock
+
+from pydispatch import dispatcher
+from twisted.internet import task
+from twisted.internet.defer import inlineCallbacks, returnValue, gatherResults,\
+    Deferred
+
+from golem.appconfig import AppConfig, PUBLISH_BALANCE_INTERVAL, \
+    PUBLISH_TASKS_INTERVAL
+from golem.clientconfigdescriptor import ClientConfigDescriptor, ConfigApprover
+from golem.config.presets import HardwarePresetsMixin
+from golem.core.common import to_unicode
+from golem.core.fileshelper import du
+from golem.core.hardware import HardwarePresets
+from golem.core.keysauth import EllipticalKeysAuth
+from golem.core.simpleenv import get_local_datadir
+from golem.core.simpleserializer import DictSerializer
+from golem.core.variables import APP_VERSION
+from golem.diag.service import DiagnosticsService, DiagnosticsOutputFormat
+from golem.diag.vm import VMDiagnosticsProvider
+from golem.environments.environmentsmanager import EnvironmentsManager
+from golem.manager.nodestatesnapshot import NodeStateSnapshot
+from golem.model import Database, Account
+from golem.monitor.model.nodemetadatamodel import NodeMetadataModel
+from golem.monitor.monitor import SystemMonitor
+from golem.monitorconfig import MONITOR_CONFIG
+from golem.network.hyperdrive.daemon_manager import HyperdriveDaemonManager
+from golem.network.p2p.node import Node
+from golem.network.p2p.p2pservice import P2PService
+from golem.network.p2p.peersession import PeerSessionInfo
+from golem.network.transport.tcpnetwork import SocketAddress
+from golem.ranking.helper.trust import Trust
+from golem.ranking.ranking import Ranking
+from golem.resource.base.resourceserver import BaseResourceServer
+from golem.resource.client import AsyncRequest, async_run
+from golem.resource.dirmanager import DirManager, DirectoryType
+# noqa
+from golem.resource.hyperdrive.resourcesmanager import HyperdriveResourceManager
+from golem.rpc.mapping.aliases import Task, Network, Environment, UI, Payments
+from golem.rpc.session import Publisher
+from golem.task.taskbase import resource_types
+from golem.task.taskserver import TaskServer
+from golem.task.taskstate import TaskTestStatus
+from golem.task.tasktester import TaskTester
+from golem.tools import filelock
+from golem.transactions.ethereum.ethereumtransactionsystem import \
+    EthereumTransactionSystem
+
+
+log = logging.getLogger("golem.client")
+
+
+class ClientTaskComputerEventListener(object):
+    def __init__(self, client):
+        self.client = client
+
+    def lock_config(self, on=True):
+        self.client.lock_config(on)
+
+    def config_changed(self):
+        self.client.config_changed()
+
+
+class Client(HardwarePresetsMixin):
+    def __init__(
+            self,
+            datadir=None,
+            transaction_system=False,
+            connect_to_known_hosts=True,
+            use_docker_machine_manager=True,
+            use_monitor=True,
+            **config_overrides):
+
+        if not datadir:
+            datadir = get_local_datadir('default')
+
+        self.datadir = datadir
+        self.__lock_datadir()
+        self.lock = Lock()
+        self.task_tester = None
+
+        # Read and validate configuration
+        config = AppConfig.load_config(datadir)
+        self.config_desc = ClientConfigDescriptor()
+        self.config_desc.init_from_app_config(config)
+
+        for key, val in config_overrides.iteritems():
+            if not hasattr(self.config_desc, key):
+                self.quit()  # quit only closes underlying services (for now)
+                raise AttributeError(
+                    "Can't override nonexistent config entry '{}'".format(key))
+            setattr(self.config_desc, key, val)
+
+        self.config_approver = ConfigApprover(self.config_desc)
+
+        log.info(
+            'Client "%s", datadir: %s',
+            self.config_desc.node_name,
+            datadir
+        )
+
+        # Initialize database
+        self.db = Database(datadir)
+
+        # Hardware configuration
+        HardwarePresets.initialize(self.datadir)
+        HardwarePresets.update_config(self.config_desc.hardware_preset_name,
+                                      self.config_desc)
+
+        self.keys_auth = EllipticalKeysAuth(self.datadir)
+
+        # NETWORK
+        self.node = Node(node_name=self.config_desc.node_name,
+                         prv_addr=self.config_desc.node_address,
+                         key=self.keys_auth.get_key_id())
+
+        self.p2pservice = None
+        self.diag_service = None
+
+        self.task_server = None
+        self.last_nss_time = time.time()
+        self.last_net_check_time = time.time()
+        self.last_balance_time = time.time()
+        self.last_tasks_time = time.time()
+
+        self.last_node_state_snapshot = None
+
+        self.nodes_manager_client = None
+
+        self.do_work_task = task.LoopingCall(self.__do_work)
+        self.publish_task = task.LoopingCall(self.__publish_events)
+
+        self.cfg = config
+        self.send_snapshot = False
+        self.snapshot_lock = Lock()
+
+        self.ranking = Ranking(self)
+
+        if transaction_system:
+            # Bootstrap transaction system if enabled.
+            # TODO: Transaction system (and possible other modules) should be
+            #       modeled as a Service that run independently.
+            #       The Client/Application should be a collection of services.
+            self.transaction_system = EthereumTransactionSystem(
+                datadir, self.keys_auth._private_key)
+        else:
+            self.transaction_system = None
+
+        self.use_docker_machine_manager = use_docker_machine_manager
+        self.connect_to_known_hosts = connect_to_known_hosts
+        self.environments_manager = EnvironmentsManager()
+        self.daemon_manager = None
+
+        self.rpc_publisher = None
+
+        self.ipfs_manager = None
+        self.resource_server = None
+        self.resource_port = 0
+        self.last_get_resource_peers_time = time.time()
+        self.get_resource_peers_interval = 5.0
+        self.use_monitor = use_monitor
+        self.monitor = None
+        self.session_id = uuid.uuid4().get_hex()
+        dispatcher.connect(self.p2p_listener, signal='golem.p2p')
+        dispatcher.connect(
+            self.taskmanager_listener,
+            signal='golem.taskmanager'
+        )
+
+        atexit.register(self.quit)
+
+    def configure_rpc(self, rpc_session):
+        self.rpc_publisher = Publisher(rpc_session)
+
+    def p2p_listener(self, sender, signal, event='default', **kwargs):
+        if event != 'unreachable':
+            return
+        self.node.port_status = kwargs.get('description', u'')
+
+    def taskmanager_listener(self, sender, signal, event='default', **kwargs):
+        if event != 'task_status_updated':
+            return
+        self._publish(Task.evt_task_status, kwargs['task_id'])
+
+    # TODO: re-enable
+    def sync(self):
+        pass
+
+    def start(self):
+        if self.use_monitor:
+            self.init_monitor()
+        try:
+            self.start_network()
+        except SystemExit:
+            raise
+        except Exception:
+            log.critical('Can\'t start network. Giving up.', exc_info=True)
+            sys.exit(1)
+
+        self.do_work_task.start(1, False)
+        self.publish_task.start(1, True)
+
+    def start_network(self):
+        log.info("Starting network ...")
+        self.node.collect_network_info(self.config_desc.seed_host,
+                                       use_ipv6=self.config_desc.use_ipv6)
+        log.debug("Is super node? %s", self.node.is_super_node())
+
+        # self.ipfs_manager = IPFSDaemonManager(
+        #    connect_to_bootstrap_nodes=self.connect_to_known_hosts)
+        # self.ipfs_manager.store_client_info()
+
+        self.p2pservice = P2PService(
+            self.node,
+            self.config_desc,
+            self.keys_auth,
+            connect_to_known_hosts=self.connect_to_known_hosts
+        )
+        self.task_server = TaskServer(
+            self.node,
+            self.config_desc,
+            self.keys_auth, self,
+            use_ipv6=self.config_desc.use_ipv6,
+            use_docker_machine_manager=self.use_docker_machine_manager)
+
+        dir_manager = self.task_server.task_computer.dir_manager
+
+        log.info("Starting resource server ...")
+        self.daemon_manager = HyperdriveDaemonManager(self.datadir)
+        hyperdrive_ports = self.daemon_manager.start()
+
+        resource_manager = HyperdriveResourceManager(dir_manager)
+        self.resource_server = BaseResourceServer(resource_manager, dir_manager,
+                                                  self.keys_auth, self)
+
+        def connect((p2p_port, task_port)):
+            log.info('P2P server is listening on port %s', p2p_port)
+            log.info('Task server is listening on port %s', task_port)
+
+            dispatcher.send(signal='golem.p2p', event='listening',
+                            port=[p2p_port, task_port] + list(hyperdrive_ports))
+
+            listener = ClientTaskComputerEventListener(self)
+            self.task_server.task_computer.register_listener(listener)
+            self.p2pservice.connect_to_network()
+
+            if self.monitor:
+                self.diag_service.register(self.p2pservice,
+                                           self.monitor.on_peer_snapshot)
+                self.monitor.on_login()
+
+        def terminate(*exceptions):
+            log.error("Golem cannot listen on ports: %s", exceptions)
+            self.quit()
+
+        task = Deferred()
+        p2p = Deferred()
+
+        gatherResults([p2p, task], consumeErrors=True).addCallbacks(connect,
+                                                                    terminate)
+        log.info("Starting p2p server ...")
+        self.p2pservice.task_server = self.task_server
+        self.p2pservice.set_resource_server(self.resource_server)
+        self.p2pservice.set_metadata_manager(self)
+        self.p2pservice.start_accepting(listening_established=p2p.callback,
+                                        listening_failure=p2p.errback)
+
+        log.info("Starting task server ...")
+        self.task_server.start_accepting(listening_established=task.callback,
+                                         listening_failure=task.errback)
+
+    def init_monitor(self):
+        metadata = self.__get_nodemetadatamodel()
+        self.monitor = SystemMonitor(metadata, MONITOR_CONFIG)
+        self.monitor.start()
+        self.diag_service = DiagnosticsService(DiagnosticsOutputFormat.data)
+        self.diag_service.register(
+            VMDiagnosticsProvider(),
+            self.monitor.on_vm_snapshot
+        )
+        self.diag_service.start_looping_call()
+
+    def connect(self, socket_address):
+        if isinstance(socket_address, Iterable):
+            socket_address = SocketAddress(
+                socket_address[0],
+                int(socket_address[1])
+            )
+
+        log.debug(
+            "P2pservice connecting to %s on port %s",
+            socket_address.address,
+            socket_address.port
+        )
+        self.p2pservice.connect(socket_address)
+
+    def quit(self):
+        if self.do_work_task.running:
+            self.do_work_task.stop()
+        if self.publish_task.running:
+            self.publish_task.stop()
+        if self.task_server:
+            self.task_server.quit()
+        if self.transaction_system:
+            self.transaction_system.stop()
+        if self.diag_service:
+            self.diag_service.unregister_all()
+        if self.daemon_manager:
+            self.daemon_manager.stop()
+        dispatcher.send(signal='golem.monitor', event='shutdown')
+        if self.db:
+            self.db.close()
+        self._unlock_datadir()
+
+    def key_changed(self):
+        self.node.key = self.keys_auth.get_key_id()
+        self.task_server.key_changed()
+        self.p2pservice.key_changed()
+
+    def stop_network(self):
+        # FIXME: Implement this method properly - send disconnect package,
+        # close connections etc.
+        self.p2pservice = None
+        self.task_server = None
+        self.nodes_manager_client = None
+
+    def enqueue_new_task(self, task):
+        task_id = task.header.task_id
+        files = task.get_resources(None, resource_types["hashes"])
+        client_options = self.resource_server\
+            .resource_manager\
+            .build_client_options(self.keys_auth.key_id)
+        deferred = self.resource_server.add_task(
+            files,
+            task_id,
+            client_options=client_options
+        )
+        deferred.addCallback(
+            lambda _: self.task_server.task_manager.add_new_task(task)
+        )
+
+    def task_resource_send(self, task_id):
+        self.task_server.task_manager.resources_send(task_id)
+
+    def task_resource_collected(self, task_id, unpack_delta=True):
+        self.task_server.task_computer.task_resource_collected(
+            task_id,
+            unpack_delta
+        )
+
+    def task_resource_failure(self, task_id, reason):
+        self.task_server.task_computer.task_resource_failure(task_id, reason)
+
+    def set_resource_port(self, resource_port):
+        self.resource_port = resource_port
+        self.p2pservice.set_resource_peer(
+            self.node.prv_addr,
+            self.resource_port
+        )
+
+    def run_test_task(self, t_dict):
+        if self.task_tester is None:
+            request = AsyncRequest(self._run_test_task, t_dict)
+            async_run(request)
+            return True
+
+        if self.rpc_publisher:
+            self.rpc_publisher.publish(
+                Task.evt_task_test_status,
+                TaskTestStatus.error,
+                u"Another test is running"
+            )
+        return False
+
+    def _run_test_task(self, t_dict):
+
+        def on_success(*args, **kwargs):
+            self.task_tester = None
+            self._publish(Task.evt_task_test_status,
+                          TaskTestStatus.success, *args, **kwargs)
+
+        def on_error(*args, **kwargs):
+            self.task_tester = None
+            self._publish(Task.evt_task_test_status,
+                          TaskTestStatus.error, *args, **kwargs)
+
+        t = DictSerializer.load(t_dict)
+        self.task_tester = TaskTester(t, self.datadir, on_success, on_error)
+        self.task_tester.run()
+        self._publish(Task.evt_task_test_status, TaskTestStatus.started, True)
+
+    def abort_test_task(self):
+        with self.lock:
+            if self.task_tester is not None:
+                self.task_tester.end_comp()
+                return True
+            return False
+
+    def create_task(self, t_dict):
+        try:
+            new_task = DictSerializer.load(t_dict)
+            new_task.header.max_price = int(new_task.header.max_price)
+            self.enqueue_new_task(new_task)
+        except Exception:
+            log.exception("Cannot create task {}".format(t_dict))
+
+    def abort_task(self, task_id):
+        self.task_server.task_manager.abort_task(task_id)
+
+    def restart_task(self, task_id):
+        self.task_server.task_manager.restart_task(task_id)
+
+    def restart_subtask(self, subtask_id):
+        self.task_server.task_manager.restart_subtask(subtask_id)
+
+    def pause_task(self, task_id):
+        self.task_server.task_manager.pause_task(task_id)
+
+    def resume_task(self, task_id):
+        self.task_server.task_manager.resume_task(task_id)
+
+    def delete_task(self, task_id):
+        self.remove_task_header(task_id)
+        self.remove_task(task_id)
+        self.task_server.task_manager.delete_task(task_id)
+
+    def get_node(self):
+        return DictSerializer.dump(self.node)
+
+    def get_node_name(self):
+        name = self.config_desc.node_name
+        return unicode(name) if name else u''
+
+    def get_neighbours_degree(self):
+        return self.p2pservice.get_peers_degree()
+
+    def get_suggested_addr(self, key_id):
+        return self.p2pservice.suggested_address.get(key_id)
+
+    def get_suggested_conn_reverse(self, key_id):
+        return self.p2pservice.get_suggested_conn_reverse(key_id)
+
+    def get_resource_peers(self):
+        self.p2pservice.send_get_resource_peers()
+
+    def get_peers(self):
+        return self.p2pservice.peers.values()
+
+    def get_known_peers(self):
+        peers = self.p2pservice.free_peers or []
+        return [
+            DictSerializer.dump(PeerSessionInfo(p), typed=False) for p in peers
+        ]
+
+    def get_connected_peers(self):
+        peers = self.get_peers() or []
+        return [
+            DictSerializer.dump(PeerSessionInfo(p), typed=False) for p in peers
+        ]
+
+    def get_public_key(self):
+        return self.keys_auth.public_key
+
+    def get_dir_manager(self):
+        if self.task_server:
+            return self.task_server.task_computer.dir_manager
+
+    def load_keys_from_file(self, file_name):
+        if file_name != "":
+            return self.keys_auth.load_from_file(file_name)
+        return False
+
+    def save_keys_to_files(self, private_key_path, public_key_path):
+        return self.keys_auth.save_to_files(private_key_path, public_key_path)
+
+    def get_key_id(self):
+        return self.get_client_id()
+
+    def get_difficulty(self):
+        return self.keys_auth.get_difficulty()
+
+    def get_client_id(self):
+        key_id = self.keys_auth.get_key_id()
+        return unicode(key_id) if key_id else None
+
+    def get_node_key(self):
+        key = self.node.key
+        return unicode(key) if key else None
+
+    def get_settings(self):
+        return DictSerializer.dump(self.config_desc)
+
+    def get_setting(self, key):
+        if not hasattr(self.config_desc, key):
+            raise KeyError(u"Unknown setting: {}".format(key))
+
+        value = getattr(self.config_desc, key)
+        if key in ConfigApprover.numeric_opt:
+            return unicode(value)
+        return value
+
+    def update_setting(self, key, value):
+        if not hasattr(self.config_desc, key):
+            raise KeyError(u"Unknown setting: {}".format(key))
+        setattr(self.config_desc, key, value)
+        self.change_config(self.config_desc)
+
+    def update_settings(self, settings_dict, run_benchmarks=False):
+        cfg_desc = DictSerializer.load(settings_dict)
+        self.change_config(cfg_desc, run_benchmarks)
+
+    def get_datadir(self):
+        return unicode(self.datadir)
+
+    def get_p2p_port(self):
+        return self.p2pservice.cur_port
+
+    def get_task_server_port(self):
+        return self.task_server.cur_port
+
+    def get_task_count(self):
+        return len(self.task_server.task_keeper.get_all_tasks())
+
+    def get_task(self, task_id):
+        return self.task_server.task_manager.get_dict_task(task_id)
+
+    def get_tasks(self, task_id=None):
+        if task_id:
+            return self.task_server.task_manager.get_dict_task(task_id)
+        return self.task_server.task_manager.get_dict_tasks()
+
+    def get_subtasks(self, task_id):
+        return self.task_server.task_manager.get_dict_subtasks(task_id)
+
+    def get_subtask(self, subtask_id):
+        return self.task_server.task_manager.get_dict_subtask(subtask_id)
+
+    def get_task_stats(self):
+        return {
+            u'in_network': self.get_task_count(),
+            u'supported': self.get_supported_task_count(),
+            u'subtasks_computed': self.get_computed_task_count(),
+            u'subtasks_with_errors': self.get_error_task_count(),
+            u'subtasks_with_timeout': self.get_timeout_task_count()
+        }
+
+    def get_supported_task_count(self):
+        return len(self.task_server.task_keeper.supported_tasks)
+
+    def get_computed_task_count(self):
+        return self.task_server.task_computer.stats.get_stats('computed_tasks')
+
+    def get_timeout_task_count(self):
+        return self.task_server\
+            .task_computer.stats.get_stats('tasks_with_timeout')
+
+    def get_error_task_count(self):
+        return self.task_server\
+            .task_computer.stats.get_stats('tasks_with_errors')
+
+    def get_payment_address(self):
+        address = self.transaction_system.get_payment_address()
+        return unicode(address) if address else None
+
+    @inlineCallbacks
+    def get_balance(self):
+        if self.use_transaction_system():
+            req = AsyncRequest(self.transaction_system.get_balance)
+            b, ab, d = yield async_run(req)
+            if b is not None:
+                returnValue((unicode(b), unicode(ab), unicode(d)))
+        returnValue((None, None, None))
+
+    def get_payments_list(self):
+        if self.use_transaction_system():
+            payments = self.transaction_system.get_payments_list()
+            return map(self._map_payment, payments)
+        return ()
+
+    def get_incomes_list(self):
+        # Will be implemented in incomes_core
+        return []
+
+    @classmethod
+    def _map_payment(cls, obj):
+        obj["payee"] = to_unicode(obj["payee"])
+        obj["value"] = to_unicode(obj["value"])
+        obj["fee"] = to_unicode(obj["fee"])
+        return obj
+
+    def get_task_cost(self, task_id):
+        """
+        Get current cost of the task defined by @task_id
+        :param task_id: Task ID
+        :return: Cost of the task
+        """
+        cost = self.task_server.task_manager.get_payment_for_task_id(task_id)
+        if cost is None:
+            return 0.0
+        return cost
+
+    def use_transaction_system(self):
+        return bool(self.transaction_system)
+
+    def get_computing_trust(self, node_id):
+        if self.use_ranking():
+            return self.ranking.get_computing_trust(node_id)
+        return None
+
+    def get_requesting_trust(self, node_id):
+        if self.use_ranking():
+            return self.ranking.get_requesting_trust(node_id)
+        return None
+
+    def get_description(self):
+        try:
+            account, _ = Account.get_or_create(node_id=self.get_client_id())
+            return account.description
+        except Exception as e:
+            return u"An error has occurred {}".format(e)
+
+    def change_description(self, description):
+        self.get_description()
+        q = Account.update(description=description)\
+            .where(Account.node_id == self.get_client_id())
+        q.execute()
+
+    def use_ranking(self):
+        return bool(self.ranking)
+
+    def want_to_start_task_session(self, key_id, node_id, conn_id):
+        self.p2pservice.want_to_start_task_session(key_id, node_id, conn_id)
+
+    def inform_about_task_nat_hole(
+            self,
+            key_id,
+            rv_key_id,
+            addr,
+            port,
+            ans_conn_id
+            ):
+        self.p2pservice.inform_about_task_nat_hole(
+            key_id,
+            rv_key_id,
+            addr,
+            port,
+            ans_conn_id
+        )
+
+    def inform_about_nat_traverse_failure(self, key_id, res_key_id, conn_id):
+        self.p2pservice.inform_about_nat_traverse_failure(
+            key_id,
+            res_key_id,
+            conn_id
+        )
+
+    # CLIENT CONFIGURATION
+    def set_rpc_server(self, rpc_server):
+        self.rpc_server = rpc_server
+        return self.rpc_server.add_service(self)
+
+    def change_config(self, new_config_desc, run_benchmarks=False):
+        self.config_desc = self.config_approver.change_config(new_config_desc)
+        self.cfg.change_config(self.config_desc)
+        self.p2pservice.change_config(self.config_desc)
+        self.upsert_hw_preset(HardwarePresets.from_config(self.config_desc))
+        if self.task_server:
+            self.task_server.change_config(
+                self.config_desc,
+                run_benchmarks=run_benchmarks
+            )
+        dispatcher.send(
+            signal='golem.monitor',
+            event='config_update',
+            meta_data=self.__get_nodemetadatamodel()
+        )
+
+    def register_nodes_manager_client(self, nodes_manager_client):
+        self.nodes_manager_client = nodes_manager_client
+
+    def change_timeouts(self, task_id, full_task_timeout, subtask_timeout):
+        self.task_server.change_timeouts(
+            task_id,
+            full_task_timeout,
+            subtask_timeout
+        )
+
+    def query_task_state(self, task_id):
+        state = self.task_server.task_manager.query_task_state(task_id)
+        if state:
+            return DictSerializer.dump(state)
+
+    def pull_resources(self, task_id, resources, client_options=None):
+        self.resource_server.download_resources(
+            resources,
+            task_id,
+            client_options=client_options
+        )
+
+    def add_resource_peer(self, node_name, addr, port, key_id, node_info):
+        self.resource_server.add_resource_peer(
+            node_name,
+            addr,
+            port,
+            key_id,
+            node_info
+        )
+
+    def get_res_dirs(self):
+        return {u"computing": self.get_computed_files_dir(),
+                u"received": self.get_received_files_dir(),
+                u"distributed": self.get_distributed_files_dir()}
+
+    def get_res_dirs_sizes(self):
+        return {unicode(name): unicode(du(d))
+                for name, d in self.get_res_dirs().iteritems()}
+
+    def get_res_dir(self, dir_type):
+        if dir_type == DirectoryType.COMPUTED:
+            return self.get_computed_files_dir()
+        elif dir_type == DirectoryType.DISTRIBUTED:
+            return self.get_distributed_files_dir()
+        elif dir_type == DirectoryType.RECEIVED:
+            return self.get_received_files_dir()
+        raise Exception(u"Unknown dir type: {}".format(dir_type))
+
+    def get_computed_files_dir(self):
+        return unicode(self.task_server.get_task_computer_root())
+
+    def get_received_files_dir(self):
+        return unicode(self.task_server.task_manager.get_task_manager_root())
+
+    def get_distributed_files_dir(self):
+        return unicode(self.resource_server.get_distributed_resource_root())
+
+    def clear_dir(self, dir_type):
+        if dir_type == DirectoryType.COMPUTED:
+            return self.remove_computed_files()
+        elif dir_type == DirectoryType.DISTRIBUTED:
+            return self.remove_distributed_files()
+        elif dir_type == DirectoryType.RECEIVED:
+            return self.remove_received_files()
+        raise Exception(u"Unknown dir type: {}".format(dir_type))
+
+    def remove_computed_files(self):
+        dir_manager = DirManager(self.datadir)
+        dir_manager.clear_dir(self.get_computed_files_dir())
+
+    def remove_distributed_files(self):
+        dir_manager = DirManager(self.datadir)
+        dir_manager.clear_dir(self.get_distributed_files_dir())
+
+    def remove_received_files(self):
+        dir_manager = DirManager(self.datadir)
+        dir_manager.clear_dir(self.get_received_files_dir())
+
+    def remove_task(self, task_id):
+        self.p2pservice.remove_task(task_id)
+
+    def remove_task_header(self, task_id):
+        self.task_server.remove_task_header(task_id)
+
+    def get_known_tasks(self):
+        headers = {}
+        for key, header in self.task_server.task_keeper.task_headers.iteritems():  # noqa
+            headers[unicode(key)] = DictSerializer.dump(header)
+        return headers
+
+    def get_environments(self):
+        envs = copy(self.environments_manager.get_environments())
+        return [{
+            u'id': unicode(env.get_id()),
+            u'supported': env.supported(),
+            u'accepted': env.is_accepted(),
+            u'performance': env.get_performance(self.config_desc),
+            u'description': unicode(env.short_description)
+        } for env in envs]
+
+    @inlineCallbacks
+    def run_benchmark(self, env_id):
+        # TODO: move benchmarks to environments
+        from apps.blender.blenderenvironment import BlenderEnvironment
+        from apps.lux.luxenvironment import LuxRenderEnvironment
+
+        deferred = Deferred()
+
+        if env_id == BlenderEnvironment.get_id():
+            self.task_server.task_computer.run_blender_benchmark(
+                deferred.callback, deferred.errback
+            )
+        elif env_id == LuxRenderEnvironment.get_id():
+            self.task_server.task_computer.run_lux_benchmark(
+                deferred.callback, deferred.errback
+            )
+        else:
+            raise Exception("Unknown environment: {}".format(env_id))
+
+        result = yield deferred
+        returnValue(result)
+
+    def enable_environment(self, env_id):
+        self.environments_manager.change_accept_tasks(env_id, True)
+
+    def disable_environment(self, env_id):
+        self.environments_manager.change_accept_tasks(env_id, False)
+
+    def send_gossip(self, gossip, send_to):
+        return self.p2pservice.send_gossip(gossip, send_to)
+
+    def send_stop_gossip(self):
+        return self.p2pservice.send_stop_gossip()
+
+    def collect_gossip(self):
+        return self.p2pservice.pop_gossips()
+
+    def collect_stopped_peers(self):
+        return self.p2pservice.pop_stop_gossip_form_peers()
+
+    def collect_neighbours_loc_ranks(self):
+        return self.p2pservice.pop_neighbours_loc_ranks()
+
+    def push_local_rank(self, node_id, loc_rank):
+        self.p2pservice.push_local_rank(node_id, loc_rank)
+
+    def check_payments(self):
+        if not self.transaction_system:
+            return
+        after_deadline_nodes = self.transaction_system.check_payments()
+        for node_id in after_deadline_nodes:
+            Trust.PAYMENT.decrease(node_id)
+
+    def _publish(self, event_name, *args, **kwargs):
+        if self.rpc_publisher:
+            self.rpc_publisher.publish(event_name, *args, **kwargs)
+
+    def lock_config(self, on=True):
+        self._publish(UI.evt_lock_config, on)
+
+    def config_changed(self):
+        self._publish(Environment.evt_opts_changed)
+
+    def __get_nodemetadatamodel(self):
+        return NodeMetadataModel(
+            self.get_client_id(),
+            self.session_id,
+            sys.platform,
+            APP_VERSION,
+            self.get_description(),
+            self.config_desc
+        )
+
+    def __try_to_change_to_number(
+        self,
+        old_value,
+        new_value,
+        to_int=False,
+        to_float=False,
+        name="Config"
+    ):
+        try:
+            if to_int:
+                new_value = int(new_value)
+            elif to_float:
+                new_value = float(new_value)
+        except ValueError:
+            log.warning("%s value '%s' is not a number", name, new_value)
+            new_value = old_value
+        return new_value
+
+    def __do_work(self):
+        if not self.p2pservice:
+            return
+
+        if self.config_desc.send_pings:
+            self.p2pservice.ping_peers(self.config_desc.pings_interval)
+
+        try:
+            self.p2pservice.sync_network()
+        except Exception:
+            log.exception("p2pservice.sync_network failed")
+        try:
+            self.task_server.sync_network()
+        except Exception:
+            log.exception("task_server.sync_network failed")
+        try:
+            self.resource_server.sync_network()
+        except Exception:
+            log.exception("resource_server.sync_network failed")
+        try:
+            self.ranking.sync_network()
+        except Exception:
+            log.exception("ranking.sync_network failed")
+        try:
+            self.check_payments()
+        except Exception:
+            log.exception("check_payments failed")
+
+    @inlineCallbacks
+    def __publish_events(self):
+        now = time.time()
+        delta = now - self.last_nss_time
+
+        if delta > max(self.config_desc.node_snapshot_interval, 1):
+            dispatcher.send(
+                signal='golem.monitor',
+                event='stats_snapshot',
+                known_tasks=self.get_task_count(),
+                supported_tasks=self.get_supported_task_count(),
+                stats=self.task_server.task_computer.stats,
+            )
+            dispatcher.send(
+                signal='golem.monitor',
+                event='task_computer_snapshot',
+                task_computer=self.task_server.task_computer,
+            )
+            # with self.snapshot_lock:
+            #     self.__make_node_state_snapshot()
+            #     self.manager_server.sendStateMessage(self.last_node_state_snapshot)
+            self.last_nss_time = time.time()
+
+        delta = now - self.last_net_check_time
+        if delta >= self.config_desc.network_check_interval:
+            self.last_net_check_time = time.time()
+            self._publish(Network.evt_connection, self.connection_status())
+
+        if now - self.last_tasks_time >= PUBLISH_TASKS_INTERVAL:
+            self._publish(Task.evt_task_list, self.get_tasks())
+
+        if now - self.last_balance_time >= PUBLISH_BALANCE_INTERVAL:
+            try:
+                gnt, av_gnt, eth = yield self.get_balance()
+            except Exception as exc:
+                log.debug('Error retrieving balance: {}'.format(exc))
+            else:
+                self._publish(Payments.evt_balance, {
+                    u'GNT': unicode(gnt),
+                    u'GNT_available': unicode(av_gnt),
+                    u'ETH': unicode(eth)
+                })
+
+    def __make_node_state_snapshot(self, is_running=True):
+        peers_num = len(self.p2pservice.peers)
+        last_network_messages = self.p2pservice.get_last_messages()
+
+        if self.task_server:
+            tasks_num = len(self.task_server.task_keeper.task_headers)
+            r_tasks_progs = self.task_server.task_computer.get_progresses()
+            l_tasks_progs = self.task_server.task_manager.get_progresses()
+            last_task_messages = self.task_server.get_last_messages()
+            self.last_node_state_snapshot = NodeStateSnapshot(
+                is_running,
+                self.config_desc.node_name,
+                peers_num,
+                tasks_num,
+                self.p2pservice.node.pub_addr,
+                self.p2pservice.node.pub_port,
+                last_network_messages,
+                last_task_messages,
+                r_tasks_progs,
+                l_tasks_progs
+            )
+        else:
+            self.last_node_state_snapshot = NodeStateSnapshot(
+                self.config_desc.node_name,
+                peers_num
+            )
+
+        if self.nodes_manager_client:
+            self.nodes_manager_client.send_client_state_snapshot(
+                self.last_node_state_snapshot
+            )
+
+    def connection_status(self):
+        listen_port = self.get_p2p_port()
+        task_server_port = self.get_task_server_port()
+
+        if listen_port == 0 or task_server_port == 0:
+            return u"Application not listening, check config file."
+
+        messages = []
+
+        if self.node.port_status:
+            statuses = self.node.port_status.split('\n')
+            failures = filter(lambda e: e.find('open') == -1, statuses)
+            messages.append(u"Port " + u", ".join(failures) + u".")
+
+        if self.get_connected_peers():
+            messages.append(u"Connected")
+        else:
+            messages.append(u"Not connected to Golem Network, "
+                            u"check seed parameters.")
+
+        return u' '.join(messages)
+
+    def get_metadata(self):
+        metadata = dict()
+        # if self.ipfs_manager:
+        #     metadata.update(self.ipfs_manager.get_metadata())
+        return metadata
+
+    def interpret_metadata(self, metadata, address, port, node_info):
+        pass
+        # if self.config_desc and node_info and metadata:
+        #     seed_addresses = self.p2pservice.get_seeds()
+        #     node_addresses = [
+        #         (address, port),
+        #         (node_info.pub_addr, node_info.pub_port)
+        #     ]
+        #     self.ipfs_manager.interpret_metadata(metadata,
+        #                                          seed_addresses,
+        #                                          node_addresses)
+
+    def get_status(self):
+        progress = self.task_server.task_computer.get_progresses()
+        if len(progress) > 0:
+            msg = u"Computing {} subtask(s):".format(len(progress))
+            for k, v in progress.iteritems():
+                msg = u"{} \n {} ({}%)\n".format(msg, k, v.get_progress() * 100)
+        elif self.config_desc.accept_tasks:
+            msg = u"Waiting for tasks...\n"
+        else:
+            msg = u"Not accepting tasks\n"
+
+        peers = self.p2pservice.get_peers()
+
+        msg += u"Active peers in network: {}\n".format(len(peers))
+        return msg
+
+    def activate_hw_preset(self, name, run_benchmarks=False):
+        HardwarePresets.update_config(name, self.config_desc)
+        if hasattr(self, 'task_server') and self.task_server:
+            self.task_server.change_config(
+                self.config_desc,
+                run_benchmarks=run_benchmarks
+            )
+
+    def __lock_datadir(self):
+        if not path.exists(self.datadir):
+            # Create datadir if not exists yet.
+            # TODO: It looks we have the same code in many places
+            makedirs(self.datadir)
+        self.__datadir_lock = open(path.join(self.datadir, "LOCK"), 'w')
+        flags = filelock.LOCK_EX | filelock.LOCK_NB
+        try:
+            filelock.lock(self.__datadir_lock, flags)
+        except IOError:
+            raise IOError("Data dir {} used by other Golem instance"
+                          .format(self.datadir))
+
+    def _unlock_datadir(self):
+        # solves locking issues on OS X
+        try:
+            filelock.unlock(self.__datadir_lock)
+        except Exception:
+            pass
+        self.__datadir_lock.close()