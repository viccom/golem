--- conflicted
+++ resolved
@@ -1,225 +1,221 @@
-from taskbase import Task, TaskHeader
-
-from taskablerenderer import TaskableRenderer, RenderTaskResult, RenderTaskDesc
-
-import random
-
-from img import Img
-
-testTaskScr2 = """ 
-from minilight import render_task
-from resource import ArrayResource
-from base64 import encodestring
-
-res = render_task( "d:/src/golem/poc/golemPy/testtasks/minilight/cornellbox.ml.txt", startX, startY, width, height, img_width, img_height )
-
-output = encodestring( res )
-"""
-
-
-class RayTracingTask( Task ):
-    #######################
-    def __init__( self, width, height, taskHeader ):
-        coderes = testTaskScr2
-        Task.__init__( self, taskHeader, [], coderes, 0 )
-        self.width = width
-        self.height = height
-        self.splitIndex = 0
-
-    #######################
-    def queryExtraData( self, perfIndex ):
-        return {    "startX" : 0,
-                    "startY" : 0,
-                    "width" : self.width,
-                    "height" : self.height,
-                    "img_width" : self.width,
-                    "img_height" : self.height }
-
-    #######################
-    def shortExtraDataRepr( self, perfIndex ):
-        return self.queryExtraData( perfIndex ).__str__()
-
-    #######################
-    def needsComputation( self ):
-        if self.splitIndex < 1:
-            return True
-        else:
-            return False
-
-    #######################
-    def computationStarted( self, extraData ):
-        self.splitIndex += 1
-
-    #######################
-    def computationFinished( self, extraData, taskResult ):
-        print "Receive computed task id:{} extraData:{} \n result:{}".format( self.taskHeader.id, extraData, taskResult )
-
-<<<<<<< HEAD
-TIMESLC  = 30.0
-=======
-TIMESLC  = 45.0
->>>>>>> 00b06478
-TIMEOUT  = 100000.0
-
-task_data = u'''
-(0.278 0.275 -0.789) (0 0 1) 40
-
-
-(0.0906 0.0943 0.1151) (0.1 0.09 0.07)
-
-
-(0.556 0.000 0.000) (0.006 0.000 0.559) (0.556 0.000 0.559)  (0.7 0.7 0.7) (0 0 0)
-(0.006 0.000 0.559) (0.556 0.000 0.000) (0.003 0.000 0.000)  (0.7 0.7 0.7) (0 0 0)
-
-(0.556 0.000 0.559) (0.000 0.549 0.559) (0.556 0.549 0.559)  (0.7 0.7 0.7) (0 0 0)
-(0.000 0.549 0.559) (0.556 0.000 0.559) (0.006 0.000 0.559)  (0.7 0.7 0.7) (0 0 0)
-
-(0.006 0.000 0.559) (0.000 0.549 0.000) (0.000 0.549 0.559)  (0.7 0.2 0.2) (0 0 0)
-(0.000 0.549 0.000) (0.006 0.000 0.559) (0.003 0.000 0.000)  (0.7 0.2 0.2) (0 0 0)
-
-(0.556 0.000 0.000) (0.556 0.549 0.559) (0.556 0.549 0.000)  (0.2 0.7 0.2) (0 0 0)
-(0.556 0.549 0.559) (0.556 0.000 0.000) (0.556 0.000 0.559)  (0.2 0.7 0.2) (0 0 0)
-
-(0.556 0.549 0.559) (0.000 0.549 0.000) (0.556 0.549 0.000)  (0.7 0.7 0.7) (0 0 0)
-(0.000 0.549 0.000) (0.556 0.549 0.559) (0.000 0.549 0.559)  (0.7 0.7 0.7) (0 0 0)
-
-(0.343 0.545 0.332) (0.213 0.545 0.227) (0.343 0.545 0.227)  (0.7 0.7 0.7) (1000 1000 1000)
-(0.213 0.545 0.227) (0.343 0.545 0.332) (0.213 0.545 0.332)  (0.7 0.7 0.7) (1000 1000 1000)
-
-
-(0.474 0.165 0.225) (0.426 0.165 0.065) (0.316 0.165 0.272)  (0.7 0.7 0.7) (0 0 0)
-(0.266 0.165 0.114) (0.316 0.165 0.272) (0.426 0.165 0.065)  (0.7 0.7 0.7) (0 0 0)
-
-(0.266 0.000 0.114) (0.266 0.165 0.114) (0.316 0.165 0.272)  (0.7 0.7 0.7) (0 0 0)
-(0.316 0.000 0.272) (0.266 0.000 0.114) (0.316 0.165 0.272)  (0.7 0.7 0.7) (0 0 0)
-
-(0.316 0.000 0.272) (0.316 0.165 0.272) (0.474 0.165 0.225)  (0.7 0.7 0.7) (0 0 0)
-(0.474 0.165 0.225) (0.316 0.000 0.272) (0.474 0.000 0.225)  (0.7 0.7 0.7) (0 0 0)
-
-(0.474 0.000 0.225) (0.474 0.165 0.225) (0.426 0.165 0.065)  (0.7 0.7 0.7) (0 0 0)
-(0.426 0.165 0.065) (0.426 0.000 0.065) (0.474 0.000 0.225)  (0.7 0.7 0.7) (0 0 0)
-
-(0.426 0.000 0.065) (0.426 0.165 0.065) (0.266 0.165 0.114)  (0.7 0.7 0.7) (0 0 0)
-(0.266 0.165 0.114) (0.266 0.000 0.114) (0.426 0.000 0.065)  (0.7 0.7 0.7) (0 0 0)
-
-
-(0.133 0.330 0.247) (0.291 0.330 0.296) (0.242 0.330 0.456)  (0.7 0.7 0.7) (0 0 0)
-(0.242 0.330 0.456) (0.084 0.330 0.406) (0.133 0.330 0.247)  (0.7 0.7 0.7) (0 0 0)
-
-(0.133 0.000 0.247) (0.133 0.330 0.247) (0.084 0.330 0.406)  (0.7 0.7 0.7) (0 0 0)
-(0.084 0.330 0.406) (0.084 0.000 0.406) (0.133 0.000 0.247)  (0.7 0.7 0.7) (0 0 0)
-
-(0.084 0.000 0.406) (0.084 0.330 0.406) (0.242 0.330 0.456)  (0.7 0.7 0.7) (0 0 0)
-(0.242 0.330 0.456) (0.242 0.000 0.456) (0.084 0.000 0.406)  (0.7 0.7 0.7) (0 0 0)
-
-(0.242 0.000 0.456) (0.242 0.330 0.456) (0.291 0.330 0.296)  (0.7 0.7 0.7) (0 0 0)
-(0.291 0.330 0.296) (0.291 0.000 0.296) (0.242 0.000 0.456)  (0.7 0.7 0.7) (0 0 0)
-
-(0.291 0.000 0.296) (0.291 0.330 0.296) (0.133 0.330 0.247)  (0.7 0.7 0.7) (0 0 0)
-(0.133 0.330 0.247) (0.133 0.000 0.247) (0.291 0.000 0.296)  (0.7 0.7 0.7) (0 0 0)'''
-
-class VRayTracingTask( Task ):
-    #######################
-    def __init__( self, width, height, num_samples, header, fileName ):
-
-        srcFile = open( "../testtasks/minilight/compact_src/renderer.py", "r")
-        srcCode = srcFile.read()
-
-        Task.__init__( self, header, srcCode )
-
-        self.header.ttl = max( width * height * num_samples * 2 / 2200.0, TIMEOUT )
-
-        self.taskableRenderer = None
-
-        self.w = width
-        self.h = height
-        self.num_samples = num_samples
-
-        self.lastExtraData = ""
-        self.fileName = fileName
-
-    #######################
-    def __initRenderer( self ):
-        self.taskableRenderer = TaskableRenderer( self.w, self.h, self.num_samples, None, TIMESLC, TIMEOUT )
-
-    def initialize( self ):
-        self.__initRenderer()
-
-    #######################
-    def queryExtraData( self, perfIndex ):
-
-        taskDesc = self.taskableRenderer.getNextTaskDesc( perfIndex ) 
-
-        self.lastExtraData =  {    "id" : taskDesc.getID(),
-                    "x" : taskDesc.getX(),
-                    "y" : taskDesc.getY(),
-                    "w" : taskDesc.getW(),
-                    "h" : taskDesc.getH(),
-                    "num_pixels" : taskDesc.getNumPixels(),
-                    "num_samples" : taskDesc.getNumSamples(),
-                    "task_data" : task_data
-                    }
-
-        return self.lastExtraData
-
-    #######################
-    def shortExtraDataRepr( self, perfIndex ):
-        if self.lastExtraData:
-            l = self.lastExtraData
-            return "x: {}, y: {}, w: {}, h: {}, num_pixels: {}, num_samples: {}".format( l["x"], l["y"], l["w"], l["h"], l["num_pixels"], l["num_samples"] )
-
-        return ""
-
-    #######################
-    def needsComputation( self ):
-        return self.taskableRenderer.hasMoreTasks()
-
-    #######################
-    def computationStarted( self, extraData ):
-        pass
-
-    #######################
-    def computationFinished( self, extraData, taskResult ):
-        dest = RenderTaskDesc( 0, extraData[ "x" ], extraData[ "y" ], extraData[ "w" ], extraData[ "h" ], extraData[ "num_pixels" ] ,extraData[ "num_samples" ])
-        res = RenderTaskResult( dest, taskResult )
-        self.taskableRenderer.taskFinished( res )
-        if self.taskableRenderer.isFinished():
-            VRayTracingTask.__save_image( self.fileName + ".ppm", self.w, self.h, self.taskableRenderer.getResult(), self.num_samples ) #FIXME: change file name here
-
-    #######################
-    def getTotalTasks( self ):
-        return self.taskableRenderer.totalTasks
-
-    #######################
-    def getTotalChunks( self ):
-        return self.taskableRenderer.pixelsCalculated
-
-    #######################
-    def getActiveTasks( self ):
-        return self.taskableRenderer.activeTasks
-
-    #######################
-    def getActiveChunks( self ):
-        return self.taskableRenderer.nextPixel - self.taskableRenderer.pixelsCalculated
-
-    #######################
-    def getChunksLeft( self ):
-        return self.taskableRenderer.pixelsLeft
-
-    #######################
-    def getProgress( self ):
-        return self.taskableRenderer.getProgress()
-
-    #######################
-    @classmethod
-    def __save_image( cls, img_name, w, h, data, num_samples ):
-        if not data:
-            print "No data to write"
-            return False
-
-        img = Img( w, h )
-        img.copyPixels( data )
-
-        image_file = open( img_name, 'wb')
-        img.get_formatted(image_file, num_samples)
-        image_file.close()+from taskbase import Task, TaskHeader
+
+from taskablerenderer import TaskableRenderer, RenderTaskResult, RenderTaskDesc
+
+import random
+
+from img import Img
+
+testTaskScr2 = """ 
+from minilight import render_task
+from resource import ArrayResource
+from base64 import encodestring
+
+res = render_task( "d:/src/golem/poc/golemPy/testtasks/minilight/cornellbox.ml.txt", startX, startY, width, height, img_width, img_height )
+
+output = encodestring( res )
+"""
+
+
+class RayTracingTask( Task ):
+    #######################
+    def __init__( self, width, height, taskHeader ):
+        coderes = testTaskScr2
+        Task.__init__( self, taskHeader, [], coderes, 0 )
+        self.width = width
+        self.height = height
+        self.splitIndex = 0
+
+    #######################
+    def queryExtraData( self, perfIndex ):
+        return {    "startX" : 0,
+                    "startY" : 0,
+                    "width" : self.width,
+                    "height" : self.height,
+                    "img_width" : self.width,
+                    "img_height" : self.height }
+
+    #######################
+    def shortExtraDataRepr( self, perfIndex ):
+        return self.queryExtraData( perfIndex ).__str__()
+
+    #######################
+    def needsComputation( self ):
+        if self.splitIndex < 1:
+            return True
+        else:
+            return False
+
+    #######################
+    def computationStarted( self, extraData ):
+        self.splitIndex += 1
+
+    #######################
+    def computationFinished( self, extraData, taskResult ):
+        print "Receive computed task id:{} extraData:{} \n result:{}".format( self.taskHeader.id, extraData, taskResult )
+
+TIMESLC  = 45.0
+TIMEOUT  = 100000.0
+
+task_data = u'''
+(0.278 0.275 -0.789) (0 0 1) 40
+
+
+(0.0906 0.0943 0.1151) (0.1 0.09 0.07)
+
+
+(0.556 0.000 0.000) (0.006 0.000 0.559) (0.556 0.000 0.559)  (0.7 0.7 0.7) (0 0 0)
+(0.006 0.000 0.559) (0.556 0.000 0.000) (0.003 0.000 0.000)  (0.7 0.7 0.7) (0 0 0)
+
+(0.556 0.000 0.559) (0.000 0.549 0.559) (0.556 0.549 0.559)  (0.7 0.7 0.7) (0 0 0)
+(0.000 0.549 0.559) (0.556 0.000 0.559) (0.006 0.000 0.559)  (0.7 0.7 0.7) (0 0 0)
+
+(0.006 0.000 0.559) (0.000 0.549 0.000) (0.000 0.549 0.559)  (0.7 0.2 0.2) (0 0 0)
+(0.000 0.549 0.000) (0.006 0.000 0.559) (0.003 0.000 0.000)  (0.7 0.2 0.2) (0 0 0)
+
+(0.556 0.000 0.000) (0.556 0.549 0.559) (0.556 0.549 0.000)  (0.2 0.7 0.2) (0 0 0)
+(0.556 0.549 0.559) (0.556 0.000 0.000) (0.556 0.000 0.559)  (0.2 0.7 0.2) (0 0 0)
+
+(0.556 0.549 0.559) (0.000 0.549 0.000) (0.556 0.549 0.000)  (0.7 0.7 0.7) (0 0 0)
+(0.000 0.549 0.000) (0.556 0.549 0.559) (0.000 0.549 0.559)  (0.7 0.7 0.7) (0 0 0)
+
+(0.343 0.545 0.332) (0.213 0.545 0.227) (0.343 0.545 0.227)  (0.7 0.7 0.7) (1000 1000 1000)
+(0.213 0.545 0.227) (0.343 0.545 0.332) (0.213 0.545 0.332)  (0.7 0.7 0.7) (1000 1000 1000)
+
+
+(0.474 0.165 0.225) (0.426 0.165 0.065) (0.316 0.165 0.272)  (0.7 0.7 0.7) (0 0 0)
+(0.266 0.165 0.114) (0.316 0.165 0.272) (0.426 0.165 0.065)  (0.7 0.7 0.7) (0 0 0)
+
+(0.266 0.000 0.114) (0.266 0.165 0.114) (0.316 0.165 0.272)  (0.7 0.7 0.7) (0 0 0)
+(0.316 0.000 0.272) (0.266 0.000 0.114) (0.316 0.165 0.272)  (0.7 0.7 0.7) (0 0 0)
+
+(0.316 0.000 0.272) (0.316 0.165 0.272) (0.474 0.165 0.225)  (0.7 0.7 0.7) (0 0 0)
+(0.474 0.165 0.225) (0.316 0.000 0.272) (0.474 0.000 0.225)  (0.7 0.7 0.7) (0 0 0)
+
+(0.474 0.000 0.225) (0.474 0.165 0.225) (0.426 0.165 0.065)  (0.7 0.7 0.7) (0 0 0)
+(0.426 0.165 0.065) (0.426 0.000 0.065) (0.474 0.000 0.225)  (0.7 0.7 0.7) (0 0 0)
+
+(0.426 0.000 0.065) (0.426 0.165 0.065) (0.266 0.165 0.114)  (0.7 0.7 0.7) (0 0 0)
+(0.266 0.165 0.114) (0.266 0.000 0.114) (0.426 0.000 0.065)  (0.7 0.7 0.7) (0 0 0)
+
+
+(0.133 0.330 0.247) (0.291 0.330 0.296) (0.242 0.330 0.456)  (0.7 0.7 0.7) (0 0 0)
+(0.242 0.330 0.456) (0.084 0.330 0.406) (0.133 0.330 0.247)  (0.7 0.7 0.7) (0 0 0)
+
+(0.133 0.000 0.247) (0.133 0.330 0.247) (0.084 0.330 0.406)  (0.7 0.7 0.7) (0 0 0)
+(0.084 0.330 0.406) (0.084 0.000 0.406) (0.133 0.000 0.247)  (0.7 0.7 0.7) (0 0 0)
+
+(0.084 0.000 0.406) (0.084 0.330 0.406) (0.242 0.330 0.456)  (0.7 0.7 0.7) (0 0 0)
+(0.242 0.330 0.456) (0.242 0.000 0.456) (0.084 0.000 0.406)  (0.7 0.7 0.7) (0 0 0)
+
+(0.242 0.000 0.456) (0.242 0.330 0.456) (0.291 0.330 0.296)  (0.7 0.7 0.7) (0 0 0)
+(0.291 0.330 0.296) (0.291 0.000 0.296) (0.242 0.000 0.456)  (0.7 0.7 0.7) (0 0 0)
+
+(0.291 0.000 0.296) (0.291 0.330 0.296) (0.133 0.330 0.247)  (0.7 0.7 0.7) (0 0 0)
+(0.133 0.330 0.247) (0.133 0.000 0.247) (0.291 0.000 0.296)  (0.7 0.7 0.7) (0 0 0)'''
+
+class VRayTracingTask( Task ):
+    #######################
+    def __init__( self, width, height, num_samples, header, fileName ):
+
+        srcFile = open( "../testtasks/minilight/compact_src/renderer.py", "r")
+        srcCode = srcFile.read()
+
+        Task.__init__( self, header, srcCode )
+
+        self.header.ttl = max( width * height * num_samples * 2 / 2200.0, TIMEOUT )
+
+        self.taskableRenderer = None
+
+        self.w = width
+        self.h = height
+        self.num_samples = num_samples
+
+        self.lastExtraData = ""
+        self.fileName = fileName
+
+    #######################
+    def __initRenderer( self ):
+        self.taskableRenderer = TaskableRenderer( self.w, self.h, self.num_samples, None, TIMESLC, TIMEOUT )
+
+    def initialize( self ):
+        self.__initRenderer()
+
+    #######################
+    def queryExtraData( self, perfIndex ):
+
+        taskDesc = self.taskableRenderer.getNextTaskDesc( perfIndex ) 
+
+        self.lastExtraData =  {    "id" : taskDesc.getID(),
+                    "x" : taskDesc.getX(),
+                    "y" : taskDesc.getY(),
+                    "w" : taskDesc.getW(),
+                    "h" : taskDesc.getH(),
+                    "num_pixels" : taskDesc.getNumPixels(),
+                    "num_samples" : taskDesc.getNumSamples(),
+                    "task_data" : task_data
+                    }
+
+        return self.lastExtraData
+
+    #######################
+    def shortExtraDataRepr( self, perfIndex ):
+        if self.lastExtraData:
+            l = self.lastExtraData
+            return "x: {}, y: {}, w: {}, h: {}, num_pixels: {}, num_samples: {}".format( l["x"], l["y"], l["w"], l["h"], l["num_pixels"], l["num_samples"] )
+
+        return ""
+
+    #######################
+    def needsComputation( self ):
+        return self.taskableRenderer.hasMoreTasks()
+
+    #######################
+    def computationStarted( self, extraData ):
+        pass
+
+    #######################
+    def computationFinished( self, extraData, taskResult ):
+        dest = RenderTaskDesc( 0, extraData[ "x" ], extraData[ "y" ], extraData[ "w" ], extraData[ "h" ], extraData[ "num_pixels" ] ,extraData[ "num_samples" ])
+        res = RenderTaskResult( dest, taskResult )
+        self.taskableRenderer.taskFinished( res )
+        if self.taskableRenderer.isFinished():
+            VRayTracingTask.__save_image( self.fileName + ".ppm", self.w, self.h, self.taskableRenderer.getResult(), self.num_samples ) #FIXME: change file name here
+
+    #######################
+    def getTotalTasks( self ):
+        return self.taskableRenderer.totalTasks
+
+    #######################
+    def getTotalChunks( self ):
+        return self.taskableRenderer.pixelsCalculated
+
+    #######################
+    def getActiveTasks( self ):
+        return self.taskableRenderer.activeTasks
+
+    #######################
+    def getActiveChunks( self ):
+        return self.taskableRenderer.nextPixel - self.taskableRenderer.pixelsCalculated
+
+    #######################
+    def getChunksLeft( self ):
+        return self.taskableRenderer.pixelsLeft
+
+    #######################
+    def getProgress( self ):
+        return self.taskableRenderer.getProgress()
+
+    #######################
+    @classmethod
+    def __save_image( cls, img_name, w, h, data, num_samples ):
+        if not data:
+            print "No data to write"
+            return False
+
+        img = Img( w, h )
+        img.copyPixels( data )
+
+        image_file = open( img_name, 'wb')
+        img.get_formatted(image_file, num_samples)
+        image_file.close()