import unittest.mock as mock

from golem import testutils
from golem.tools.assertlogs import LogTestCase
from golem.tools.testwithdatabase import TestWithDatabase
from golem.transactions.ethereum.ethereumtransactionsystem import (
    EthereumTransactionSystem
)

PRIV_KEY = '07' * 32


class TestEthereumTransactionSystem(TestWithDatabase, LogTestCase,
                                    testutils.PEP8MixIn):
    PEP8_FILES = ['golem/transactions/ethereum/ethereumtransactionsystem.py', ]

    def test_init(self):
        e = EthereumTransactionSystem(self.tempdir, PRIV_KEY)
        self.assertIsInstance(e, EthereumTransactionSystem)
        assert isinstance(e.get_payment_address(), str)
        e.stop()

    def test_invalid_private_key(self):
        with self.assertRaises(ValueError):
            EthereumTransactionSystem(self.tempdir, "not a private key")

    @mock.patch(
        'golem.transactions.ethereum.ethereumtransactionsystem.'
        'EthereumTransactionSystem.get_payment_address',
        new_callable=mock.PropertyMock)
    def test_invalid_eth_adress_construction(self, mock_get_payment_address):
        mock_get_payment_address().return_value = None

        with self.assertRaisesRegexp(ValueError,
                                     "Invalid Ethereum address constructed"):
            EthereumTransactionSystem(self.tempdir, PRIV_KEY)

    def test_get_balance(self):
        e = EthereumTransactionSystem(self.tempdir, PRIV_KEY)
        assert e.get_balance() == (None, None, None, None, None)
        e.stop()

    @mock.patch('golem.core.service.LoopingCallService.running',
                new_callable=mock.PropertyMock)
    def test_stop(self, mock_is_service_running):
        pkg = 'golem.ethereum.'

        def _init(self, *args, **kwargs):
            self.rpcport = 65001
            self._NodeProcess__ps = None
            self.web3 = mock.MagicMock()

<<<<<<< HEAD
        with patch('twisted.internet.task.LoopingCall.start'), \
                patch('twisted.internet.task.LoopingCall.stop'), \
                patch('golem_sci.new_sci'), \
                patch(pkg + 'node.NodeProcess.start'), \
                patch(pkg + 'node.NodeProcess.stop'), \
                patch(pkg + 'node.NodeProcess.__init__', _init), \
                patch('web3.providers.rpc.HTTPProvider.__init__', _init):
=======
        with mock.patch('twisted.internet.task.LoopingCall.start'), \
                mock.patch('twisted.internet.task.LoopingCall.stop'), \
                mock.patch('golem_sci.new_sci'), \
                mock.patch(pkg + 'node.NodeProcess.start'), \
                mock.patch(pkg + 'node.NodeProcess.stop'), \
                mock.patch(pkg + 'node.NodeProcess.__init__', _init), \
                mock.patch('web3.providers.rpc.HTTPProvider.__init__', _init):
>>>>>>> 0bfff9e7

            mock_is_service_running.return_value = False
            e = EthereumTransactionSystem(self.tempdir, PRIV_KEY)
            assert e.payment_processor._loopingCall.start.called
            assert e._node.start.called

            mock_is_service_running.return_value = False
            e.stop()
            assert e._node.stop.called
            assert not e.payment_processor._loopingCall.stop.called

            mock_is_service_running.return_value = True
            e.stop()
            assert e.payment_processor._loopingCall.stop.called<|MERGE_RESOLUTION|>--- conflicted
+++ resolved
@@ -50,15 +50,6 @@
             self._NodeProcess__ps = None
             self.web3 = mock.MagicMock()
 
-<<<<<<< HEAD
-        with patch('twisted.internet.task.LoopingCall.start'), \
-                patch('twisted.internet.task.LoopingCall.stop'), \
-                patch('golem_sci.new_sci'), \
-                patch(pkg + 'node.NodeProcess.start'), \
-                patch(pkg + 'node.NodeProcess.stop'), \
-                patch(pkg + 'node.NodeProcess.__init__', _init), \
-                patch('web3.providers.rpc.HTTPProvider.__init__', _init):
-=======
         with mock.patch('twisted.internet.task.LoopingCall.start'), \
                 mock.patch('twisted.internet.task.LoopingCall.stop'), \
                 mock.patch('golem_sci.new_sci'), \
@@ -66,7 +57,6 @@
                 mock.patch(pkg + 'node.NodeProcess.stop'), \
                 mock.patch(pkg + 'node.NodeProcess.__init__', _init), \
                 mock.patch('web3.providers.rpc.HTTPProvider.__init__', _init):
->>>>>>> 0bfff9e7
 
             mock_is_service_running.return_value = False
             e = EthereumTransactionSystem(self.tempdir, PRIV_KEY)
