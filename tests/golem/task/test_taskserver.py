--- conflicted
+++ resolved
@@ -110,12 +110,10 @@
         ccd.task_request_interval = 10
         # ccd.use_waiting_ttl = True
         ccd.waiting_for_task_timeout = 19
-<<<<<<< HEAD
-        ts = TaskServer(Node(), ccd, EllipticalKeysAuth(), self.client,
+
+        ts = TaskServer(Node(), ccd, EllipticalKeysAuth(self.path), self.client,
                         use_docker_machine_manager=False)
-=======
-        ts = TaskServer(Node(), ccd, EllipticalKeysAuth(self.path), self.client)
->>>>>>> 6db3de07
+
         ccd2 = ClientConfigDescriptor()
         ccd2.task_session_timeout = 124
         ccd2.min_price = 0.0057
