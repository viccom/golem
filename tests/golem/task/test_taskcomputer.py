import mock
import os
import random
import time

from golem.client import ClientTaskComputerEventListener
from golem.clientconfigdescriptor import ClientConfigDescriptor
from golem.core.common import timeout_to_deadline
from golem.task.taskbase import ComputeTaskDef, ResultType
from golem.task.taskcomputer import TaskComputer, PyTaskThread, logger
from golem.testutils import DatabaseFixture, TempDirFixture
from golem.tools.ci import ci_skip
from golem.tools.assertlogs import LogTestCase


@ci_skip
<<<<<<< HEAD
class TestTaskComputer(DatabaseFixture, LogTestCase):
    def test_init(self):
        task_server = mock.MagicMock()
        task_server.get_task_computer_root.return_value = self.path
        task_server.config_desc = ClientConfigDescriptor()
=======
class TestTaskComputer(TestDirFixture, LogTestCase):

    def setUp(self):
        super(TestTaskComputer, self).setUp()
        task_server = mock.MagicMock()
        task_server.get_task_computer_root.return_value = self.path
        task_server.config_desc = config_desc()

        self.task_server = task_server

    def test_init(self):
        task_server = self.task_server
>>>>>>> 638f9d7e
        tc = TaskComputer("ABC", task_server, use_docker_machine_manager=False)
        self.assertIsInstance(tc, TaskComputer)

    def test_run(self):
<<<<<<< HEAD
        task_server = mock.MagicMock()
        task_server.config_desc = ClientConfigDescriptor()
=======
        task_server = self.task_server

>>>>>>> 638f9d7e
        task_server.config_desc.task_request_interval = 0.5
        task_server.config_desc.use_waiting_for_task_timeout = True
        task_server.config_desc.waiting_for_task_timeout = 1
        task_server.config_desc.accept_tasks = True
        task_server.get_task_computer_root.return_value = self.path
        tc = TaskComputer("ABC", task_server, use_docker_machine_manager=False)
        self.assertFalse(tc.counting_task)
        self.assertEqual(len(tc.current_computations), 0)
        self.assertIsNone(tc.waiting_for_task)
        tc.last_task_request = 0
        tc.run()
        task_server.request_task.assert_called_with()
        task_server.request_task = mock.MagicMock()
        task_server.config_desc.accept_tasks = False
        tc2 = TaskComputer("DEF", task_server, use_docker_machine_manager=False)
        tc2.counting_task = False
        tc2.current_computations = []
        tc2.waiting_for_task = None
        tc2.last_task_request = 0

        tc2.run()
        task_server.request_task.assert_not_called()

        tc2.runnable = True
        tc2.compute_tasks = True
        tc2.waiting_for_task = False
        tc2.counting_task = False

        tc2.last_task_request = 0
        tc2.current_computations = []

        tc2.run()

        assert task_server.request_task.called

        task_server.request_task.called = False

        tc2.waiting_for_task = 'xxyyzz'
        tc2.use_waiting_ttl = True
        tc2.last_checking = 10 ** 10

        tc2.run()
        tc2.session_timeout()

    def test_resource_failure(self):
<<<<<<< HEAD
        task_server = mock.MagicMock()
        task_server.config_desc = ClientConfigDescriptor()
=======
        task_server = self.task_server
>>>>>>> 638f9d7e
        tc = TaskComputer("ABC", task_server, use_docker_machine_manager=False)

        task_id = 'xyz'
        subtask_id = 'xxyyzz'

        tc.task_resource_failure(task_id, 'reason')
        assert not task_server.send_task_failed.called

        tc.task_to_subtask_mapping[task_id] = subtask_id
        tc.assigned_subtasks[subtask_id] = mock.Mock()

        tc.task_resource_failure(task_id, 'reason')
        assert task_server.send_task_failed.called

        tc.resource_request_rejected(subtask_id, 'reason')

    def test_computation(self):
<<<<<<< HEAD
        task_server = mock.MagicMock()
        task_server.get_task_computer_root.return_value = self.path
        task_server.config_desc = ClientConfigDescriptor()
        task_server.task_keeper.task_headers["xyz"].deadline = \
            timeout_to_deadline(20)

        tc = TaskComputer("ABC", task_server, use_docker_machine_manager=False)

=======
>>>>>>> 638f9d7e
        ctd = ComputeTaskDef()
        ctd.task_id = "xyz"
        ctd.subtask_id = "xxyyzz"
        ctd.return_address = "10.10.10.10"
        ctd.return_port = 10203
        ctd.key_id = "key"
        ctd.task_owner = "owner"
        ctd.src_code = \
            "cnt=0\n" \
            "for i in range(10000):\n" \
            "\tcnt += 1\n" \
            "output={'data': cnt, 'result_type': 0}"
        ctd.extra_data = {}
        ctd.short_description = "add cnt"
        ctd.deadline = timeout_to_deadline(10)

        task_server = self.task_server
        task_server.task_keeper.task_headers[
            ctd.subtask_id].subtask_timeout = 5

        task_server.task_keeper.task_headers["xyz"].deadline = \
            timeout_to_deadline(20)

        tc = TaskComputer("ABC", task_server, use_docker_machine_manager=False)

        self.assertEqual(len(tc.assigned_subtasks), 0)
        tc.task_given(ctd)
        self.assertEqual(tc.assigned_subtasks["xxyyzz"], ctd)
        self.assertLessEqual(tc.assigned_subtasks["xxyyzz"].deadline,
                             timeout_to_deadline(10))
        self.assertEqual(tc.task_to_subtask_mapping["xyz"], "xxyyzz")
        tc.task_server.request_resource.assert_called_with(
            "xyz",  tc.resource_manager.get_resource_header("xyz"),
            "10.10.10.10", 10203, "key", "owner")

        assert tc.task_resource_collected("xyz")
        tc.task_server.unpack_delta.assert_called_with(
            tc.dir_manager.get_task_resource_dir("xyz"), None, "xyz")
        assert len(tc.current_computations) == 0
        assert tc.assigned_subtasks.get("xxyyzz") is None
        task_server.send_task_failed.assert_called_with(
            "xxyyzz", "xyz", "Host direct task not supported",
            "10.10.10.10", 10203, "key", "owner", "ABC")


        tc.support_direct_computation = True
        tc.task_given(ctd)
        assert tc.task_resource_collected("xyz")
        assert not tc.waiting_for_task
        assert len(tc.current_computations) == 1
        self.assertGreater(tc.current_computations[0].time_to_compute, 9)
        self.assertLessEqual(tc.current_computations[0].time_to_compute, 10)
        self.__wait_for_tasks(tc)

        prev_task_failed_count = task_server.send_task_failed.call_count
        self.assertFalse(tc.counting_task)
        self.assertEqual(len(tc.current_computations), 0)
        self.assertIsNone(tc.assigned_subtasks.get("xxyyzz"))
        assert task_server.send_task_failed.call_count == prev_task_failed_count
        self.assertTrue(task_server.send_results.called)
        args = task_server.send_results.call_args[0]
        self.assertEqual(args[0], "xxyyzz")
        self.assertEqual(args[1], "xyz")
        self.assertEqual(args[2]["data"], 10000)
        self.assertGreater(args[3], 0)
        self.assertLess(args[3], 10)
        self.assertEqual(args[4], "10.10.10.10")
        self.assertEqual(args[5], 10203)
        self.assertEqual(args[6], "key")
        self.assertEqual(args[7], "owner")
        self.assertEqual(args[8], "ABC")

        ctd.subtask_id = "aabbcc"
        ctd.src_code = "raise Exception('some exception')"
        ctd.deadline = timeout_to_deadline(5)
        tc.task_given(ctd)
        self.assertEqual(tc.assigned_subtasks["aabbcc"], ctd)
        self.assertLessEqual(tc.assigned_subtasks["aabbcc"].deadline,
                             timeout_to_deadline(5))
        self.assertEqual(tc.task_to_subtask_mapping["xyz"], "aabbcc")
        tc.task_server.request_resource.assert_called_with(
            "xyz",  tc.resource_manager.get_resource_header("xyz"),
            "10.10.10.10", 10203, "key", "owner")
        self.assertTrue(tc.task_resource_collected("xyz"))
        self.__wait_for_tasks(tc)

        self.assertFalse(tc.counting_task)
        self.assertEqual(len(tc.current_computations), 0)
        self.assertIsNone(tc.assigned_subtasks.get("aabbcc"))
        task_server.send_task_failed.assert_called_with(
            "aabbcc", "xyz", 'some exception', "10.10.10.10",
            10203, "key", "owner", "ABC")


        ctd.subtask_id = "aabbcc2"
        ctd.src_code = "print('Hello world')"
        ctd.timeout = timeout_to_deadline(5)
        tc.task_given(ctd)
        self.assertTrue(tc.task_resource_collected("xyz"))
        self.__wait_for_tasks(tc)

        task_server.send_task_failed.assert_called_with(
            "aabbcc2", "xyz", "Wrong result format", "10.10.10.10", 10203,
            "key", "owner", "ABC")

        task_server.task_keeper.task_headers["xyz"].deadline = \
            timeout_to_deadline(20)
        ctd.subtask_id = "aabbcc3"
        ctd.src_code = "output={'data': 0, 'result_type': 0}"
        ctd.deadline = timeout_to_deadline(40)
        tc.task_given(ctd)
        self.assertTrue(tc.task_resource_collected("xyz"))
        self.assertEqual(len(tc.current_computations), 1)
        self.assertGreater(tc.current_computations[0].time_to_compute, 10)
        self.assertLessEqual(tc.current_computations[0].time_to_compute, 20)
        self.__wait_for_tasks(tc)

        ctd.subtask_id = "xxyyzz2"
        ctd.timeout = timeout_to_deadline(1)
        tc.task_given(ctd)
        self.assertTrue(tc.task_resource_collected("xyz"))
        tt = tc.current_computations[0]
        tc.task_computed(tc.current_computations[0])
        self.assertEqual(len(tc.current_computations), 0)
        task_server.send_task_failed.assert_called_with(
            "xxyyzz2", "xyz", "Wrong result format", "10.10.10.10", 10203,
            "key", "owner", "ABC")
        tt.end_comp()
        time.sleep(0.5)
        if tt.is_alive():
            tt.join(timeout=5)

    def test_change_config(self):
<<<<<<< HEAD
        task_server = mock.MagicMock()
        task_server.config_desc = ClientConfigDescriptor()
=======
        task_server = self.task_server
>>>>>>> 638f9d7e

        tc = TaskComputer("ABC", task_server, use_docker_machine_manager=False)
        tc.docker_manager = mock.Mock()

        tc.use_docker_machine_manager = False
        tc.change_config(mock.Mock(), in_background=False)
        assert not tc.docker_manager.update_config.called

        tc.use_docker_machine_manager = True
        tc.docker_manager.update_config = lambda x, y, z: x()

        tc.counting_task = True
        tc.change_config(mock.Mock(), in_background=False)

        tc.docker_manager.update_config = lambda x, y, z: y()

        tc.counting_task = False
        tc.change_config(mock.Mock(), in_background=False)

    def test_event_listeners(self):
        client = mock.Mock()
<<<<<<< HEAD
        task_server = mock.MagicMock()
        task_server.config_desc = ClientConfigDescriptor()
=======
        task_server = self.task_server
>>>>>>> 638f9d7e
        tc = TaskComputer("ABC", task_server, use_docker_machine_manager=False)

        tc.lock_config(True)
        tc.lock_config(False)

        listener = ClientTaskComputerEventListener(client)
        tc.register_listener(listener)

        tc.lock_config(True)
        client.lock_config.assert_called_with(True)

        tc.lock_config(False)
        client.lock_config.assert_called_with(False)

    @staticmethod
    def __wait_for_tasks(tc):
        [t.join() for t in tc.current_computations]

    def test_request_rejected(self):
        task_server = self.task_server
        tc = TaskComputer("ABC", task_server, use_docker_machine_manager=False)
        with self.assertLogs(logger, level="INFO"):
            tc.task_request_rejected("xyz", "my rejection reason")


@ci_skip
class TestTaskThread(DatabaseFixture):
    def test_thread(self):
        ts = mock.MagicMock()
<<<<<<< HEAD
        ts.config_desc = ClientConfigDescriptor()
=======
        ts.config_desc = config_desc()

>>>>>>> 638f9d7e
        tc = TaskComputer("ABC", ts, use_docker_machine_manager=False)
        tc.counting_task = True
        tc.waiting_for_task = None
        tt = self._new_task_thread(tc)

        tt.run()
        self.assertGreater(tt.end_time - tt.start_time, 0)
        self.assertLess(tt.end_time - tt.start_time, 20)
        self.assertTrue(tc.counting_task)

    def test_fail(self):
        first_error_msg = "First error message"
        second_error_msg = "Second error message"

        tt = self._new_task_thread(mock.Mock())
        tt._fail(first_error_msg)

        assert tt.error is True
        assert tt.done is True
        assert tt.error_msg == first_error_msg

        tt._fail(second_error_msg)
        assert tt.error is True
        assert tt.done is True
        assert tt.error_msg == first_error_msg

    def _new_task_thread(self, task_computer):
        files = self.additional_dir_content([0, [1], [1], [1], [1]])
        src_code = """
                   cnt = 0
                   for i in range(1000000):
                       cnt += 1
                   output = cnt
                   """

        return PyTaskThread(task_computer,
                            subtask_id="xxyyzz",
                            working_directory=self.path,
                            src_code=src_code,
                            extra_data={},
                            short_desc="hello thread",
                            res_path=os.path.dirname(files[0]),
                            tmp_path=os.path.dirname(files[1]),
                            timeout=20)


class TestTaskMonitor(DatabaseFixture):
    def test_task_computed(self):
        """golem.monitor signal"""
        from golem.monitor.model.nodemetadatamodel import NodeMetadataModel
        from golem.monitor.monitor import SystemMonitor
        from golem.monitorconfig import MONITOR_CONFIG
        monitor = SystemMonitor(
            NodeMetadataModel(
                "CLIID", "SESSID", "hackix", "3.1337",
                ClientConfigDescriptor()),
            MONITOR_CONFIG)
        task_server = mock.MagicMock()
        task_server.config_desc = ClientConfigDescriptor()
        task = TaskComputer("ABC", task_server,
                            use_docker_machine_manager=False)

        task_thread = mock.MagicMock()
        task_thread.start_time = time.time()
        duration = random.randint(1, 100)
        task_thread.end_time = task_thread.start_time + duration

        def prepare():
            subtask = mock.MagicMock()
            subtask_id = random.randint(3000, 4000)
            task_server.task_keeper.task_headers[subtask_id].subtask_timeout = duration

            task.assigned_subtasks[subtask_id] = subtask
            task_thread.subtask_id = subtask_id

        def check(expected):
            with mock.patch('golem.monitor.monitor.SenderThread.send') \
                    as mock_send:
                task.task_computed(task_thread)
                self.assertEqual(mock_send.call_count, 1)
                result = mock_send.call_args[0][0].dict_repr()
                for key in ('cliid', 'sessid', 'timestamp'):
                    del result[key]
                expected_d = {
                    'type': 'ComputationTime',
                    'success': expected,
                    'value': duration,
                }
                self.assertEqual(expected_d, result)

        # error case
        prepare()
        task_thread.error = True
        check(False)

        # success case
        prepare()
        task_thread.error = False
        task_thread.error_msg = None
        task_thread.result = {'data': 'oh senora!!!',
                              'result_type': ResultType.DATA}
        check(True)

        # default case (error)
        prepare()
        task_thread.result = None
        check(False)<|MERGE_RESOLUTION|>--- conflicted
+++ resolved
@@ -14,37 +14,23 @@
 
 
 @ci_skip
-<<<<<<< HEAD
 class TestTaskComputer(DatabaseFixture, LogTestCase):
-    def test_init(self):
-        task_server = mock.MagicMock()
-        task_server.get_task_computer_root.return_value = self.path
-        task_server.config_desc = ClientConfigDescriptor()
-=======
-class TestTaskComputer(TestDirFixture, LogTestCase):
 
     def setUp(self):
         super(TestTaskComputer, self).setUp()
         task_server = mock.MagicMock()
         task_server.get_task_computer_root.return_value = self.path
-        task_server.config_desc = config_desc()
+        task_server.config_desc = ClientConfigDescriptor()
 
         self.task_server = task_server
 
     def test_init(self):
         task_server = self.task_server
->>>>>>> 638f9d7e
         tc = TaskComputer("ABC", task_server, use_docker_machine_manager=False)
         self.assertIsInstance(tc, TaskComputer)
 
     def test_run(self):
-<<<<<<< HEAD
-        task_server = mock.MagicMock()
-        task_server.config_desc = ClientConfigDescriptor()
-=======
-        task_server = self.task_server
-
->>>>>>> 638f9d7e
+        task_server = self.task_server
         task_server.config_desc.task_request_interval = 0.5
         task_server.config_desc.use_waiting_for_task_timeout = True
         task_server.config_desc.waiting_for_task_timeout = 1
@@ -90,12 +76,8 @@
         tc2.session_timeout()
 
     def test_resource_failure(self):
-<<<<<<< HEAD
-        task_server = mock.MagicMock()
-        task_server.config_desc = ClientConfigDescriptor()
-=======
-        task_server = self.task_server
->>>>>>> 638f9d7e
+        task_server = self.task_server
+
         tc = TaskComputer("ABC", task_server, use_docker_machine_manager=False)
 
         task_id = 'xyz'
@@ -113,17 +95,6 @@
         tc.resource_request_rejected(subtask_id, 'reason')
 
     def test_computation(self):
-<<<<<<< HEAD
-        task_server = mock.MagicMock()
-        task_server.get_task_computer_root.return_value = self.path
-        task_server.config_desc = ClientConfigDescriptor()
-        task_server.task_keeper.task_headers["xyz"].deadline = \
-            timeout_to_deadline(20)
-
-        tc = TaskComputer("ABC", task_server, use_docker_machine_manager=False)
-
-=======
->>>>>>> 638f9d7e
         ctd = ComputeTaskDef()
         ctd.task_id = "xyz"
         ctd.subtask_id = "xxyyzz"
@@ -257,12 +228,8 @@
             tt.join(timeout=5)
 
     def test_change_config(self):
-<<<<<<< HEAD
-        task_server = mock.MagicMock()
-        task_server.config_desc = ClientConfigDescriptor()
-=======
-        task_server = self.task_server
->>>>>>> 638f9d7e
+        task_server = self.task_server
+
 
         tc = TaskComputer("ABC", task_server, use_docker_machine_manager=False)
         tc.docker_manager = mock.Mock()
@@ -284,12 +251,8 @@
 
     def test_event_listeners(self):
         client = mock.Mock()
-<<<<<<< HEAD
-        task_server = mock.MagicMock()
-        task_server.config_desc = ClientConfigDescriptor()
-=======
-        task_server = self.task_server
->>>>>>> 638f9d7e
+        task_server = self.task_server
+
         tc = TaskComputer("ABC", task_server, use_docker_machine_manager=False)
 
         tc.lock_config(True)
@@ -319,12 +282,8 @@
 class TestTaskThread(DatabaseFixture):
     def test_thread(self):
         ts = mock.MagicMock()
-<<<<<<< HEAD
         ts.config_desc = ClientConfigDescriptor()
-=======
-        ts.config_desc = config_desc()
-
->>>>>>> 638f9d7e
+
         tc = TaskComputer("ABC", ts, use_docker_machine_manager=False)
         tc.counting_task = True
         tc.waiting_for_task = None
