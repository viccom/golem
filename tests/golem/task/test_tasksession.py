--- conflicted
+++ resolved
@@ -50,24 +50,9 @@
     def test_hello(self, send_mock):
         self.task_session.conn.server.get_key_id.return_value = key_id = 'key id%d' % (random.random() * 1000,)
         self.task_session.send_hello()
-<<<<<<< HEAD
-        expected = {
-            'CHALLENGE': None,
-            'CLIENT_KEY_ID': key_id,
-            'CLI_VER': 0,
-            'DIFFICULTY': 0,
-            'METADATA': None,
-            'NODE_INFO': None,
-            'NODE_NAME': None,
-            'PORT': 0,
-            'PROTO_ID': PROTOCOL_ID.TASK_ID,
-            'RAND_VAL': self.task_session.rand_val,
-            'SOLVE_CHALLENGE': False,
-        }
-=======
         expected = [
             ['rand_val', self.task_session.rand_val],
-            ['proto_id', TASK_PROTOCOL_ID],
+            ['proto_id', PROTOCOL_ID.TASK_ID],
             ['node_name', None],
             ['node_info', None],
             ['port', 0],
@@ -78,7 +63,6 @@
             ['difficulty', 0],
             ['metadata', None],
         ]
->>>>>>> 63c88772
         msg = send_mock.call_args[0][0]
         self.assertEqual(msg.slots(), expected)
 
@@ -231,7 +215,7 @@
         ts._react_to_hello(msg)
         ts.disconnect.assert_called_with(TaskSession.DCRProtocolVersion)
 
-        msg.proto_id = PROTOCOL_ID.TASK_ID
+        msg.proto_id = TASK_PROTOCOL_ID
 
         ts._react_to_hello(msg)
         assert ts.send.called
