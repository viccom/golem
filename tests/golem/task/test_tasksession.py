--- conflicted
+++ resolved
@@ -37,7 +37,6 @@
 from golem.testutils import TempDirFixture
 from golem.tools.assertlogs import LogTestCase
 from tests import factories
-from tests.factories import p2p as p2p_factories
 from tests.factories import messages as msg_factories
 from tests.factories.taskserver import WaitingTaskResultFactory
 
@@ -62,14 +61,11 @@
     PEP8_FILES = ['golem/task/tasksession.py', ]
 
 
-<<<<<<< HEAD
 extra_serializers = golem_messages.serializer.ENCODERS
 extra_serializers[Mock] = lambda *_: None
 extra_serializers[_SentinelObject] = lambda *_: None
 
 
-class TestTaskSession(LogTestCase, testutils.TempDirFixture):
-=======
 class ConcentMessageMixin():
     def assert_concent_cancel(self, mock_call, subtask_id, message_class_name):
         self.assertEqual(mock_call[0], subtask_id)
@@ -83,7 +79,6 @@
 class TestTaskSession(ConcentMessageMixin, LogTestCase,
                       testutils.TempDirFixture):
 
->>>>>>> e3136f9f
     def setUp(self):
         super(TestTaskSession, self).setUp()
         random.seed()
@@ -934,12 +929,18 @@
 
         self.ts._react_to_report_computed_task(msg)
         stm = self.ts.concent_service.submit_task_message
-<<<<<<< HEAD
-        stm.assert_called_once_with(self.subtask_id, ANY)
-        self.assertIsInstance(
-            stm.call_args[0][1],
-            message.concents.ForceGetTaskResult
-        )
+
+        self.assertEqual(stm.call_count, 2)
+
+        self.assert_concent_submit(stm.call_args_list[0][0], self.subtask_id,
+                                   message.concents.ForceGetTaskResult)
+        self.assert_concent_submit(stm.call_args_list[1][0], self.subtask_id,
+                                   message.concents.ForceGetTaskResult)
+
+        # ensure the first call is delayed
+        self.assertGreater(stm.call_args_list[0][0][2], datetime.timedelta(0))
+        # ensure the second one is not
+        self.assertEqual(len(stm.call_args_list[1][0]), 2)
 
 
 @patch('golem.task.taskmanager.TaskManager')
@@ -1020,17 +1021,4 @@
         pending_messages.put_session(self.task_session)
 
         self.task_session._restore_session_state()
-        assert update_session.called
-=======
-        self.assertEqual(stm.call_count, 2)
-
-        self.assert_concent_submit(stm.call_args_list[0][0], self.subtask_id,
-                                   message.concents.ForceGetTaskResult)
-        self.assert_concent_submit(stm.call_args_list[1][0], self.subtask_id,
-                                   message.concents.ForceGetTaskResult)
-
-        # ensure the first call is delayed
-        self.assertGreater(stm.call_args_list[0][0][2], datetime.timedelta(0))
-        # ensure the second one is not
-        self.assertEqual(len(stm.call_args_list[1][0]), 2)
->>>>>>> e3136f9f
+        assert update_session.called