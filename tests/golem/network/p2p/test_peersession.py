import mock
from mock import MagicMock, Mock
import random
import unittest

from golem import testutils
from golem.core.keysauth import EllipticalKeysAuth, KeysAuth
from golem.core.variables import APP_VERSION, PROTOCOL_ID
from golem.network.p2p.node import Node
from golem.network.p2p.p2pservice import P2PService
from golem.network.p2p.peersession import (PeerSession, logger, PeerSessionInfo)
from golem.network.transport.message import MessageHello, MessageStopGossip
from golem.tools.assertlogs import LogTestCase
from golem.tools.testwithappconfig import TestWithKeysAuth


class TestPeerSession(TestWithKeysAuth, LogTestCase, testutils.PEP8MixIn):
    PEP8_FILES = ['golem/network/p2p/peersession.py',]

    def setUp(self):
        super(TestPeerSession, self).setUp()
        random.seed()
        self.peer_session = PeerSession(MagicMock())

    @mock.patch('golem.network.transport.session.BasicSession.send')
    def test_hello(self, send_mock):
        self.maxDiff = None
        self.peer_session.conn.server.node = node = 'node info'
        self.peer_session.conn.server.node_name = node_name = 'node name'
        self.peer_session.conn.server.keys_auth.get_key_id.return_value = \
            key_id = 'client_key_id'
        self.peer_session.conn.server.metadata_manager.\
            get_metadata.return_value = metadata = 'metadata'
        self.peer_session.conn.server.cur_port = port = random.randint(1, 50000)
        self.peer_session.hello()
        send_mock.assert_called_once_with(mock.ANY, mock.ANY)
<<<<<<< HEAD
        expected = {
            'CHALLENGE': None,
            'CLIENT_KEY_ID': key_id,
            'CLI_VER': APP_VERSION,
            'DIFFICULTY': 0,
            'METADATA': metadata,
            'NODE_INFO': node,
            'NODE_NAME': node_name,
            'PORT': port,
            'PROTO_ID': PROTOCOL_ID.P2P_ID,
            'RAND_VAL': self.peer_session.rand_val,
            'SOLVE_CHALLENGE': False,
        }
        self.assertEqual(send_mock.call_args[0][1].dict_repr(), expected)
=======

        expected = [
            ['rand_val', self.peer_session.rand_val],
            ['proto_id', P2P_PROTOCOL_ID],
            ['node_name', node_name],
            ['node_info', node],
            ['port', port],
            ['client_ver', APP_VERSION],
            ['client_key_id', key_id],
            ['solve_challenge', False],
            ['challenge', None],
            ['difficulty', 0],
            ['metadata', metadata],
        ]

        self.assertEqual(send_mock.call_args[0][1].slots(), expected)
>>>>>>> 63c88772

    def test_encrypt_decrypt(self):
        ps = PeerSession(MagicMock())
        ps2 = PeerSession(MagicMock())

        ek = EllipticalKeysAuth(self.path, "RANDOMPRIV", "RANDOMPUB")
        ek2 = EllipticalKeysAuth(self.path, "RANDOMPRIV2", "RANDOMPUB2")
        ps.p2p_service.encrypt = ek.encrypt
        ps.p2p_service.decrypt = ek.decrypt
        ps.key_id = ek2.key_id
        ps2.p2p_service.encrypt = ek2.encrypt
        ps2.p2p_service.decrypt = ek2.decrypt
        ps2.key_id = ek.key_id

        data = b"abcdefghijklm" * 1000
        self.assertEqual(ps2.decrypt(ps.encrypt(data)), data)
        self.assertEqual(ps.decrypt(ps2.encrypt(data)), data)
        with self.assertLogs(logger, level='INFO') as l:
            self.assertEqual(ps2.decrypt(data), data)
        self.assertTrue(any("not encrypted" in log for log in l.output))

    def test_react_to_hello(self):

        conn = MagicMock()
        conf = MagicMock()
        conf.opt_peer_num = 10

        node = Node(node_name='node', key='ffffffff')
        keys_auth = KeysAuth(self.path)
        keys_auth.key = node.key
        keys_auth.key_id = node.key

        peer_session = PeerSession(conn)
        peer_session.p2p_service = P2PService(node, conf, keys_auth, False)
        peer_session.p2p_service.metadata_manager = MagicMock()
        peer_session.send = MagicMock()
        peer_session.disconnect = MagicMock()
        peer_session._solve_challenge = MagicMock()

        def create_verify(value):
            def verify(*args):
                return value
            return verify

        key_id = 'deadbeef'
        peer_info = MagicMock()
        peer_info.key = key_id
        msg = MessageHello(port=1, node_name='node2', client_key_id=key_id,
                           node_info=peer_info, proto_id=-1)

        peer_session.verify = create_verify(False)
        peer_session._react_to_hello(msg)
        peer_session.disconnect.assert_called_with(PeerSession.DCRUnverified)

        peer_session.verify = create_verify(True)
        peer_session._react_to_hello(msg)
        peer_session.disconnect.assert_called_with(
            PeerSession.DCRProtocolVersion)

        msg.proto_id = PROTOCOL_ID.P2P_ID

        peer_session._react_to_hello(msg)
        assert key_id in peer_session.p2p_service.peers
        assert peer_session.p2p_service.peers[key_id]

        peer_session.p2p_service.peers[key_id] = MagicMock()
        conn.opened = True
        peer_session.key_id = None

        peer_session._react_to_hello(msg)
        peer_session.disconnect.assert_called_with(
            PeerSession.DCRDuplicatePeers)

    def test_disconnect(self):
        conn = MagicMock()
        peer_session = PeerSession(conn)
        peer_session.p2p_service = MagicMock()
        peer_session.dropped = MagicMock()
        peer_session.send = MagicMock()
        peer_session.conn = Mock()

        peer_session.conn.opened = False
        peer_session.disconnect(PeerSession.DCRProtocolVersion)
        assert not peer_session.dropped.called
        assert not peer_session.send.called

        peer_session.conn.opened = True
        peer_session.disconnect(PeerSession.DCRProtocolVersion)
        assert peer_session.dropped.called
        assert peer_session.send.called

        peer_session.send.called = False
        peer_session.disconnect(PeerSession.DCRProtocolVersion)
        assert not peer_session.send.called

    def test_dropped(self):
        conn = MagicMock()
        peer_session = PeerSession(conn)
        peer_session.p2p_service = MagicMock()

        peer_session.dropped()
        assert peer_session.p2p_service.remove_peer.called
        assert not peer_session.p2p_service.remove_pending_conn.called

    def test_react_to_stop_gossip(self):
        conn = MagicMock()
        conf = MagicMock()
        conf.opt_peer_num = 10

        node = Node(node_name='node', key='ffffffff')
        keys_auth = KeysAuth(self.path)
        keys_auth.key = node.key
        keys_auth.key_id = node.key

        peer_session = PeerSession(conn)
        peer_session.p2p_service = P2PService(node, conf, keys_auth, False)
        peer_session.key_id = "NEW KEY_ID"
        peer_session._react_to_stop_gossip(MessageStopGossip())

    def test_verify(self):
        conn = MagicMock()
        peer_session = PeerSession(conn)
        keys_auth = EllipticalKeysAuth(self.path)
        peer_session.key_id = keys_auth.get_key_id()
        peer_session.p2p_service.verify_sig = keys_auth.verify
        msg = MessageStopGossip()
        assert not peer_session.verify(msg)
        msg.sig = keys_auth.sign(msg.get_short_hash())
        assert peer_session.verify(msg)

    def test_interpret(self):
        conn = MagicMock()
        peer_session = PeerSession(conn)
        peer_session.key_id = "KEY_ID"
        msg = MessageStopGossip()
        peer_session.interpret(msg)
        assert peer_session.p2p_service.set_last_message.called


class TestPeerSessionInfo(unittest.TestCase):

    def test(self):

        session = PeerSession(MagicMock())

        session.unknown_property = False
        session_info = PeerSessionInfo(session)

        simple_attributes = [
            'address', 'port',
            'verified', 'degree',
            'key_id', 'node_name',
            'listen_port', 'conn_id'
        ]
        attributes = simple_attributes + ['node_info']

        for attr in attributes:
            assert hasattr(session_info, attr)
        assert not hasattr(session_info, 'unknown_property')

        simplified = session_info.get_simplified_repr()
        for attr in simple_attributes:
            simplified[attr]
        with self.assertRaises(KeyError):
            simplified["node_id"]<|MERGE_RESOLUTION|>--- conflicted
+++ resolved
@@ -34,26 +34,10 @@
         self.peer_session.conn.server.cur_port = port = random.randint(1, 50000)
         self.peer_session.hello()
         send_mock.assert_called_once_with(mock.ANY, mock.ANY)
-<<<<<<< HEAD
-        expected = {
-            'CHALLENGE': None,
-            'CLIENT_KEY_ID': key_id,
-            'CLI_VER': APP_VERSION,
-            'DIFFICULTY': 0,
-            'METADATA': metadata,
-            'NODE_INFO': node,
-            'NODE_NAME': node_name,
-            'PORT': port,
-            'PROTO_ID': PROTOCOL_ID.P2P_ID,
-            'RAND_VAL': self.peer_session.rand_val,
-            'SOLVE_CHALLENGE': False,
-        }
-        self.assertEqual(send_mock.call_args[0][1].dict_repr(), expected)
-=======
 
         expected = [
             ['rand_val', self.peer_session.rand_val],
-            ['proto_id', P2P_PROTOCOL_ID],
+            ['proto_id', PROTOCOL_ID.P2P_ID],
             ['node_name', node_name],
             ['node_info', node],
             ['port', port],
@@ -66,7 +50,6 @@
         ]
 
         self.assertEqual(send_mock.call_args[0][1].slots(), expected)
->>>>>>> 63c88772
 
     def test_encrypt_decrypt(self):
         ps = PeerSession(MagicMock())
