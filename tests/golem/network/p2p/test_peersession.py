from golem_messages import message
import ipaddress
from pydispatch import dispatcher
import random
import semantic_version
import sys
import unittest
import unittest.mock as mock

from golem import testutils
from golem.core.keysauth import EllipticalKeysAuth, KeysAuth
from golem.core.variables import APP_VERSION, PROTOCOL_CONST
from golem.network.p2p.node import Node
from golem.network.p2p.p2pservice import P2PService
from golem.network.p2p.peersession import (PeerSession, logger, PeerSessionInfo)
<<<<<<< HEAD
from golem.network.transport.message import \
    MessageHello, MessageStopGossip, MessageRandVal, MessageDisconnect
=======
>>>>>>> 237b3ea7
from golem.tools.assertlogs import LogTestCase
from golem.tools.testwithappconfig import TestWithKeysAuth
from golem.core.variables import TASK_HEADERS_LIMIT


class TestPeerSession(TestWithKeysAuth, LogTestCase, testutils.PEP8MixIn):
<<<<<<< HEAD
    PEP8_FILES = ['golem/network/p2p/peersession.py']
=======
    PEP8_FILES = ['golem/network/p2p/peersession.py', ]
>>>>>>> 237b3ea7

    def setUp(self):
        super().setUp()
        random.seed()
        self.peer_session = PeerSession(mock.MagicMock())

    def __setup_handshake_server_test(self, send_mock):
        self.peer_session.conn.server.node = node = 'node info'
        self.peer_session.conn.server.node_name = node_name = 'node name'
        self.peer_session.conn.server.keys_auth.get_key_id.return_value = \
            key_id = 'server_key_id'
        self.peer_session.conn.server.metadata_manager.\
            get_metadata.return_value = metadata = 'metadata'
        self.peer_session.conn.server.cur_port = port = random.randint(1, 50000)
        self.peer_session.conn_type = self.peer_session.CONN_TYPE_SERVER
        self.peer_session.start()
        self.assertEqual(1, send_mock.call_count)
        expected = MessageHello(
            challenge=None,
            client_key_id=key_id,
            client_ver=APP_VERSION,
            difficulty=0,
            metadata=metadata,
            node_info=node,
            node_name=node_name,
            port=port,
            proto_id=P2P_PROTOCOL_ID,
            rand_val=self.peer_session.rand_val,
            solve_challenge=False,
        )

        self.assertEqual(send_mock.call_args[0][1].slots(), expected.slots())

        def find_peer(key):
            if key == key_id:
                return self.peer_session
            return None
        self.peer_session.p2p_service.find_peer = find_peer
        self.peer_session.p2p_service.enough_peers = lambda: False

        client_peer_info = MagicMock()
        client_peer_info.key = 'client_key_id'
        client_hello = MessageHello(port=1, node_name='client',
                                    rand_val=random.random(),
                                    client_key_id=client_peer_info.key,
                                    node_info=client_peer_info,
                                    proto_id=P2P_PROTOCOL_ID)
        return client_hello

    @mock.patch('golem.network.transport.session.BasicSession.send')
    def test_handshake_server_successful(self, send_mock):
        client_hello = self.__setup_handshake_server_test(send_mock)
        self.peer_session._react_to_hello(client_hello)
        self.peer_session._react_to_rand_val(
            MessageRandVal(rand_val=self.peer_session.rand_val))

        self.assertTrue(self.peer_session.verified)
        self.assertEqual(2, send_mock.call_count)
        self.assertEqual(
            send_mock.call_args_list[1][0][1].slots(),
            MessageRandVal(rand_val=client_hello.rand_val).slots())

    @mock.patch('golem.network.transport.session.BasicSession.send')
    def test_handshake_server_protoid(self, send_mock):
        client_hello = self.__setup_handshake_server_test(send_mock)
        client_hello.proto_id = -1
        self.peer_session._react_to_hello(client_hello)
        self.assertEqual(2, send_mock.call_count)
        self.assertEqual(
            send_mock.call_args_list[1][0][1].slots(),
            MessageDisconnect(reason=PeerSession.DCRProtocolVersion).slots())

    @mock.patch('golem.network.transport.session.BasicSession.send')
    def test_handshake_server_randval(self, send_mock):
        client_hello = self.__setup_handshake_server_test(send_mock)
        self.peer_session._react_to_hello(client_hello)
        self.peer_session._react_to_rand_val(MessageRandVal(rand_val=-1))
        self.assertEqual(3, send_mock.call_count)
        self.assertEqual(
            send_mock.call_args_list[1][0][1].slots(),
            MessageRandVal(rand_val=client_hello.rand_val).slots())
        self.assertEqual(
            send_mock.call_args_list[2][0][1].slots(),
            MessageDisconnect(reason=PeerSession.DCRUnverified).slots())

    def __setup_handshake_client_test(self, send_mock):
        self.peer_session.conn.server.node = node = 'node info'
        self.peer_session.conn.server.node_name = node_name = 'node name'
        self.peer_session.conn.server.keys_auth.get_key_id.return_value = \
            key_id = 'client_key_id'
        self.peer_session.conn.server.metadata_manager.\
            get_metadata.return_value = metadata = 'metadata'
        self.peer_session.conn.server.cur_port = port = random.randint(1, 50000)
<<<<<<< HEAD
        self.peer_session.conn_type = self.peer_session.CONN_TYPE_CLIENT
        self.peer_session.start()
        self.assertEqual(0, send_mock.call_count)
        server_peer_info = MagicMock()
        server_peer_info.key = 'server_key_id'

        def find_peer(key):
            if key == key_id:
                return self.peer_session
            return None
        self.peer_session.p2p_service.find_peer = find_peer
        self.peer_session.p2p_service.should_solve_challenge = False
        self.peer_session.p2p_service.enough_peers = lambda: False
        server_hello = MessageHello(port=1, node_name='server',
                                    rand_val=random.random(),
                                    client_key_id=server_peer_info.key,
                                    node_info=server_peer_info,
                                    proto_id=P2P_PROTOCOL_ID)
        expected = MessageHello(
            challenge=None,
            client_key_id=key_id,
            client_ver=APP_VERSION,
            difficulty=0,
            metadata=metadata,
            node_info=node,
            node_name=node_name,
            port=port,
            proto_id=P2P_PROTOCOL_ID,
            rand_val=self.peer_session.rand_val,
            solve_challenge=False,
        )

        return (server_hello, expected)
=======
        self.peer_session.hello()
        send_mock.assert_called_once_with(mock.ANY, mock.ANY)

        expected = [
            ['rand_val', self.peer_session.rand_val],
            ['proto_id', PROTOCOL_CONST.P2P_ID],
            ['node_name', node_name],
            ['node_info', node],
            ['port', port],
            ['client_ver', APP_VERSION],
            ['client_key_id', key_id],
            ['solve_challenge', False],
            ['challenge', None],
            ['difficulty', 0],
            ['metadata', metadata],
        ]
>>>>>>> 237b3ea7

    @mock.patch('golem.network.transport.session.BasicSession.send')
    def test_handshake_client_successful(self, send_mock):
        server_hello, expected = self.__setup_handshake_client_test(send_mock)
        self.peer_session._react_to_hello(server_hello)
        self.assertEqual(2, send_mock.call_count)
        self.assertEqual(
            send_mock.call_args_list[0][0][1].slots(),
            expected.slots())
        self.assertEqual(
            send_mock.call_args_list[1][0][1].slots(),
            MessageRandVal(rand_val=server_hello.rand_val).slots())
        self.assertFalse(self.peer_session.verified)
        self.peer_session._react_to_rand_val(
            MessageRandVal(rand_val=self.peer_session.rand_val))
        self.assertTrue(self.peer_session.verified)

    @mock.patch('golem.network.transport.session.BasicSession.send')
    def test_handshake_client_protoid(self, send_mock):
        server_hello, _ = self.__setup_handshake_client_test(send_mock)
        server_hello.proto_id = -1
        self.peer_session._react_to_hello(server_hello)
        self.assertEqual(1, send_mock.call_count)
        self.assertEqual(
            send_mock.call_args_list[0][0][1].slots(),
            MessageDisconnect(reason=PeerSession.DCRProtocolVersion).slots())
        self.assertFalse(self.peer_session.verified)

    @mock.patch('golem.network.transport.session.BasicSession.send')
    def test_handshake_client_randval(self, send_mock):
        server_hello, expected = self.__setup_handshake_client_test(send_mock)
        self.peer_session._react_to_hello(server_hello)
        self.assertEqual(2, send_mock.call_count)
        self.assertEqual(
            send_mock.call_args_list[0][0][1].slots(),
            expected.slots())
        self.assertEqual(
            send_mock.call_args_list[1][0][1].slots(),
            MessageRandVal(rand_val=server_hello.rand_val).slots())
        self.assertFalse(self.peer_session.verified)
        self.peer_session._react_to_rand_val(MessageRandVal(rand_val=-1))
        self.assertFalse(self.peer_session.verified)

    def test_encrypt_decrypt(self):
        ps = PeerSession(mock.MagicMock())
        ps2 = PeerSession(mock.MagicMock())

        ek = EllipticalKeysAuth(self.path, "RANDOMPRIV", "RANDOMPUB")
        ek2 = EllipticalKeysAuth(self.path, "RANDOMPRIV2", "RANDOMPUB2")
        ps.p2p_service.encrypt = ek.encrypt
        ps.p2p_service.decrypt = ek.decrypt
        ps.key_id = ek2.key_id
        ps2.p2p_service.encrypt = ek2.encrypt
        ps2.p2p_service.decrypt = ek2.decrypt
        ps2.key_id = ek.key_id

        data = b"abcdefghijklm" * 1000
        self.assertEqual(ps2.decrypt(ps.encrypt(data)), data)
        self.assertEqual(ps.decrypt(ps2.encrypt(data)), data)
<<<<<<< HEAD
        with self.assertLogs(logger, level='INFO') as logs:
            self.assertEqual(ps2.decrypt(data), data)
        self.assertTrue(any("not encrypted" in log for log in logs.output))
=======
        with self.assertLogs(logger, level='INFO') as lctx:
            self.assertEqual(ps2.decrypt(data), data)
            self.assertTrue(any("not encrypted" in log for log in lctx.output))

    def test_react_to_hello(self):

        conn = mock.MagicMock()
        conf = mock.MagicMock()
        conf.opt_peer_num = 10

        node = Node(node_name='node', key='ffffffff')
        keys_auth = KeysAuth(self.path)
        keys_auth.key = node.key
        keys_auth.key_id = node.key

        peer_session = PeerSession(conn)
        peer_session.p2p_service = P2PService(node, conf, keys_auth, False)
        peer_session.p2p_service.metadata_manager = mock.MagicMock()
        peer_session.send = mock.MagicMock()
        peer_session.disconnect = mock.MagicMock()
        peer_session._solve_challenge = mock.MagicMock()

        def create_verify(value):
            def verify(*args):
                return value
            return verify

        key_id = 'deadbeef'
        peer_info = mock.MagicMock()
        peer_info.key = key_id
        msg = message.MessageHello(
            port=1, node_name='node2', client_key_id=key_id,
            node_info=peer_info, proto_id=-1
        )

        peer_session.verify = create_verify(False)
        peer_session._react_to_hello(msg)
        peer_session.disconnect.assert_called_with(
            message.MessageDisconnect.REASON.Unverified)

        peer_session.verify = create_verify(True)
        peer_session._react_to_hello(msg)
        peer_session.disconnect.assert_called_with(
            message.MessageDisconnect.REASON.ProtocolVersion)

        msg.proto_id = PROTOCOL_CONST.P2P_ID

        peer_session._react_to_hello(msg)
        assert key_id in peer_session.p2p_service.peers
        assert peer_session.p2p_service.peers[key_id]

        peer_session.p2p_service.peers[key_id] = mock.MagicMock()
        conn.opened = True
        peer_session.key_id = None

        peer_session._react_to_hello(msg)
        peer_session.disconnect.assert_called_with(
            message.MessageDisconnect.REASON.DuplicatePeers)

    @mock.patch("golem.network.p2p.peersession.PeerSession.verify")
    def test_react_to_hello_new_version(self, m_verify):
        listener = mock.MagicMock()
        dispatcher.connect(listener, signal='golem.p2p')
        self.peer_session.p2p_service.seeds = {
            (host, random.randint(0, 65535))
            for host in
            ipaddress.ip_network('192.0.2.0/29').hosts()
        }

        peer_info = mock.MagicMock()
        peer_info.key = (
            'What is human warfare but just this;'
            'an effort to make the laws of God and nature'
            'take sides with one party.'
        )
        msg_kwargs = {
            'port': random.randint(0, 65535),
            'node_name': 'How could youths better learn to live than by at'
                         'once trying the experiment of living? --HDT',
            'client_key_id': peer_info.key,
            'node_info': peer_info,
            'proto_id': random.randint(0, sys.maxsize),
        }

        # Test unverified
        msg = message.MessageHello(**msg_kwargs)
        m_verify.return_value = False
        self.peer_session._react_to_hello(msg)
        self.assertEqual(listener.call_count, 0)
        listener.reset_mock()

        # Test verified, not seed
        msg = message.MessageHello(**msg_kwargs)
        m_verify.return_value = True
        self.peer_session._react_to_hello(msg)
        self.assertEqual(listener.call_count, 0)
        listener.reset_mock()

        # Choose one seed
        chosen_seed = random.choice(tuple(self.peer_session.p2p_service.seeds))
        msg_kwargs['port'] = chosen_seed[1]
        self.peer_session.address = chosen_seed[0]

        # Test verified, with seed, default version (0)
        msg = message.MessageHello(**msg_kwargs)
        self.peer_session._react_to_hello(msg)
        self.assertEqual(listener.call_count, 0)
        listener.reset_mock()

        # Test verified, with seed, newer version
        version = semantic_version.Version(APP_VERSION).next_patch()
        msg_kwargs['client_ver'] = str(version)
        msg = message.MessageHello(**msg_kwargs)
        self.peer_session._react_to_hello(msg)
        listener.assert_called_once_with(
            signal='golem.p2p',
            event='new_version',
            version=version,
            sender=mock.ANY,
        )
        listener.reset_mock()
>>>>>>> 237b3ea7

    def test_disconnect(self):
        conn = mock.MagicMock()
        peer_session = PeerSession(conn)
        peer_session.p2p_service = mock.MagicMock()
        peer_session.dropped = mock.MagicMock()
        peer_session.send = mock.MagicMock()
        peer_session.conn = mock.Mock()

        peer_session.conn.opened = False
        peer_session.disconnect(
            message.MessageDisconnect.REASON.ProtocolVersion)
        assert not peer_session.dropped.called
        assert not peer_session.send.called

        peer_session.conn.opened = True
        peer_session.disconnect(
            message.MessageDisconnect.REASON.ProtocolVersion)
        assert peer_session.dropped.called
        assert peer_session.send.called

        peer_session.send.called = False
        peer_session.disconnect(
            message.MessageDisconnect.REASON.ProtocolVersion)
        assert not peer_session.send.called

    def test_dropped(self):
        conn = mock.MagicMock()
        peer_session = PeerSession(conn)
        peer_session.p2p_service = mock.MagicMock()

        peer_session.dropped()
        assert peer_session.p2p_service.remove_peer.called
        assert not peer_session.p2p_service.remove_pending_conn.called

    def test_react_to_stop_gossip(self):
        conn = mock.MagicMock()
        conf = mock.MagicMock()
        conf.opt_peer_num = 10

        node = Node(node_name='node', key='ffffffff')
        keys_auth = KeysAuth(self.path)
        keys_auth.key = node.key
        keys_auth.key_id = node.key

        peer_session = PeerSession(conn)
        peer_session.p2p_service = P2PService(node, conf, keys_auth, False)
        peer_session.key_id = "NEW KEY_ID"
        peer_session._react_to_stop_gossip(message.MessageStopGossip())

    def test_verify(self):
        conn = mock.MagicMock()
        peer_session = PeerSession(conn)
        keys_auth = EllipticalKeysAuth(self.path)
        peer_session.key_id = keys_auth.get_key_id()
        peer_session.p2p_service.verify_sig = keys_auth.verify
        msg = message.MessageStopGossip()
        assert not peer_session.verify(msg)
        msg.sig = keys_auth.sign(msg.get_short_hash())
        assert peer_session.verify(msg)

    def test_interpret(self):
        conn = mock.MagicMock()
        peer_session = PeerSession(conn)
        peer_session.key_id = "KEY_ID"
        msg = message.MessageStopGossip()
        peer_session.interpret(msg)
        assert peer_session.p2p_service.set_last_message.called

    def test_react_to_get_tasks(self):
        conn = mock.MagicMock()
        peer_session = PeerSession(conn)
        peer_session.p2p_service.get_tasks_headers = mock.Mock()
        peer_session.send = mock.MagicMock()

        peer_session.p2p_service.get_tasks_headers.return_value = []
        peer_session._react_to_get_tasks(mock.Mock())
        assert not peer_session.send.called

        peer_session.p2p_service.get_tasks_headers.return_value = list(
            range(0, 100))
        peer_session._react_to_get_tasks(mock.Mock())

        sent_tasks = peer_session.send.call_args_list[0][0][0].tasks
        assert len(sent_tasks) <= TASK_HEADERS_LIMIT
        assert len(sent_tasks) == len(set(sent_tasks))

        peer_session.p2p_service.get_tasks_headers.return_value = list(
            range(0, TASK_HEADERS_LIMIT - 1))
        peer_session._react_to_get_tasks(mock.Mock())
        sent_tasks = peer_session.send.call_args_list[0][0][0].tasks
        assert len(sent_tasks) <= TASK_HEADERS_LIMIT
        assert len(sent_tasks) == len(set(sent_tasks))


class TestPeerSessionInfo(unittest.TestCase):

    def test(self):

        session = PeerSession(mock.MagicMock())

        session.unknown_property = False
        session_info = PeerSessionInfo(session)

        simple_attributes = [
            'address', 'port',
            'verified', 'degree',
            'key_id', 'node_name',
            'listen_port', 'conn_id'
        ]
        attributes = simple_attributes + ['node_info']

        for attr in attributes:
            assert hasattr(session_info, attr)
        assert not hasattr(session_info, 'unknown_property')

        simplified = session_info.get_simplified_repr()
        for attr in simple_attributes:
            simplified[attr]
        with self.assertRaises(KeyError):
            simplified["node_id"]<|MERGE_RESOLUTION|>--- conflicted
+++ resolved
@@ -1,4 +1,5 @@
-from golem_messages import message
+from golem_messages.message import MessageHello, MessageDisconnect,\
+    MessageRandVal, MessageStopGossip
 import ipaddress
 from pydispatch import dispatcher
 import random
@@ -13,22 +14,13 @@
 from golem.network.p2p.node import Node
 from golem.network.p2p.p2pservice import P2PService
 from golem.network.p2p.peersession import (PeerSession, logger, PeerSessionInfo)
-<<<<<<< HEAD
-from golem.network.transport.message import \
-    MessageHello, MessageStopGossip, MessageRandVal, MessageDisconnect
-=======
->>>>>>> 237b3ea7
 from golem.tools.assertlogs import LogTestCase
 from golem.tools.testwithappconfig import TestWithKeysAuth
 from golem.core.variables import TASK_HEADERS_LIMIT
 
 
 class TestPeerSession(TestWithKeysAuth, LogTestCase, testutils.PEP8MixIn):
-<<<<<<< HEAD
-    PEP8_FILES = ['golem/network/p2p/peersession.py']
-=======
     PEP8_FILES = ['golem/network/p2p/peersession.py', ]
->>>>>>> 237b3ea7
 
     def setUp(self):
         super().setUp()
@@ -55,7 +47,7 @@
             node_info=node,
             node_name=node_name,
             port=port,
-            proto_id=P2P_PROTOCOL_ID,
+            proto_id=PROTOCOL_CONST.P2P_ID,
             rand_val=self.peer_session.rand_val,
             solve_challenge=False,
         )
@@ -69,13 +61,13 @@
         self.peer_session.p2p_service.find_peer = find_peer
         self.peer_session.p2p_service.enough_peers = lambda: False
 
-        client_peer_info = MagicMock()
+        client_peer_info = mock.MagicMock()
         client_peer_info.key = 'client_key_id'
         client_hello = MessageHello(port=1, node_name='client',
                                     rand_val=random.random(),
                                     client_key_id=client_peer_info.key,
                                     node_info=client_peer_info,
-                                    proto_id=P2P_PROTOCOL_ID)
+                                    proto_id=PROTOCOL_CONST.P2P_ID)
         return client_hello
 
     @mock.patch('golem.network.transport.session.BasicSession.send')
@@ -99,20 +91,22 @@
         self.assertEqual(2, send_mock.call_count)
         self.assertEqual(
             send_mock.call_args_list[1][0][1].slots(),
-            MessageDisconnect(reason=PeerSession.DCRProtocolVersion).slots())
+            MessageDisconnect(
+                reason=MessageDisconnect.REASON.ProtocolVersion).slots())
 
     @mock.patch('golem.network.transport.session.BasicSession.send')
     def test_handshake_server_randval(self, send_mock):
         client_hello = self.__setup_handshake_server_test(send_mock)
         self.peer_session._react_to_hello(client_hello)
-        self.peer_session._react_to_rand_val(MessageRandVal(rand_val=-1))
+        self.peer_session._react_to_rand_val(
+            MessageRandVal(rand_val=-1))
         self.assertEqual(3, send_mock.call_count)
         self.assertEqual(
             send_mock.call_args_list[1][0][1].slots(),
             MessageRandVal(rand_val=client_hello.rand_val).slots())
         self.assertEqual(
             send_mock.call_args_list[2][0][1].slots(),
-            MessageDisconnect(reason=PeerSession.DCRUnverified).slots())
+            MessageDisconnect(reason=MessageDisconnect.REASON.Unverified).slots())
 
     def __setup_handshake_client_test(self, send_mock):
         self.peer_session.conn.server.node = node = 'node info'
@@ -122,11 +116,10 @@
         self.peer_session.conn.server.metadata_manager.\
             get_metadata.return_value = metadata = 'metadata'
         self.peer_session.conn.server.cur_port = port = random.randint(1, 50000)
-<<<<<<< HEAD
         self.peer_session.conn_type = self.peer_session.CONN_TYPE_CLIENT
         self.peer_session.start()
         self.assertEqual(0, send_mock.call_count)
-        server_peer_info = MagicMock()
+        server_peer_info = mock.MagicMock()
         server_peer_info.key = 'server_key_id'
 
         def find_peer(key):
@@ -140,7 +133,7 @@
                                     rand_val=random.random(),
                                     client_key_id=server_peer_info.key,
                                     node_info=server_peer_info,
-                                    proto_id=P2P_PROTOCOL_ID)
+                                    proto_id=PROTOCOL_CONST.P2P_ID)
         expected = MessageHello(
             challenge=None,
             client_key_id=key_id,
@@ -150,30 +143,12 @@
             node_info=node,
             node_name=node_name,
             port=port,
-            proto_id=P2P_PROTOCOL_ID,
+            proto_id=PROTOCOL_CONST.P2P_ID,
             rand_val=self.peer_session.rand_val,
             solve_challenge=False,
         )
 
         return (server_hello, expected)
-=======
-        self.peer_session.hello()
-        send_mock.assert_called_once_with(mock.ANY, mock.ANY)
-
-        expected = [
-            ['rand_val', self.peer_session.rand_val],
-            ['proto_id', PROTOCOL_CONST.P2P_ID],
-            ['node_name', node_name],
-            ['node_info', node],
-            ['port', port],
-            ['client_ver', APP_VERSION],
-            ['client_key_id', key_id],
-            ['solve_challenge', False],
-            ['challenge', None],
-            ['difficulty', 0],
-            ['metadata', metadata],
-        ]
->>>>>>> 237b3ea7
 
     @mock.patch('golem.network.transport.session.BasicSession.send')
     def test_handshake_client_successful(self, send_mock):
@@ -199,7 +174,8 @@
         self.assertEqual(1, send_mock.call_count)
         self.assertEqual(
             send_mock.call_args_list[0][0][1].slots(),
-            MessageDisconnect(reason=PeerSession.DCRProtocolVersion).slots())
+            MessageDisconnect(
+                reason=MessageDisconnect.REASON.ProtocolVersion).slots())
         self.assertFalse(self.peer_session.verified)
 
     @mock.patch('golem.network.transport.session.BasicSession.send')
@@ -214,7 +190,8 @@
             send_mock.call_args_list[1][0][1].slots(),
             MessageRandVal(rand_val=server_hello.rand_val).slots())
         self.assertFalse(self.peer_session.verified)
-        self.peer_session._react_to_rand_val(MessageRandVal(rand_val=-1))
+        self.peer_session._react_to_rand_val(
+            MessageRandVal(rand_val=-1))
         self.assertFalse(self.peer_session.verified)
 
     def test_encrypt_decrypt(self):
@@ -233,69 +210,9 @@
         data = b"abcdefghijklm" * 1000
         self.assertEqual(ps2.decrypt(ps.encrypt(data)), data)
         self.assertEqual(ps.decrypt(ps2.encrypt(data)), data)
-<<<<<<< HEAD
-        with self.assertLogs(logger, level='INFO') as logs:
-            self.assertEqual(ps2.decrypt(data), data)
-        self.assertTrue(any("not encrypted" in log for log in logs.output))
-=======
         with self.assertLogs(logger, level='INFO') as lctx:
             self.assertEqual(ps2.decrypt(data), data)
             self.assertTrue(any("not encrypted" in log for log in lctx.output))
-
-    def test_react_to_hello(self):
-
-        conn = mock.MagicMock()
-        conf = mock.MagicMock()
-        conf.opt_peer_num = 10
-
-        node = Node(node_name='node', key='ffffffff')
-        keys_auth = KeysAuth(self.path)
-        keys_auth.key = node.key
-        keys_auth.key_id = node.key
-
-        peer_session = PeerSession(conn)
-        peer_session.p2p_service = P2PService(node, conf, keys_auth, False)
-        peer_session.p2p_service.metadata_manager = mock.MagicMock()
-        peer_session.send = mock.MagicMock()
-        peer_session.disconnect = mock.MagicMock()
-        peer_session._solve_challenge = mock.MagicMock()
-
-        def create_verify(value):
-            def verify(*args):
-                return value
-            return verify
-
-        key_id = 'deadbeef'
-        peer_info = mock.MagicMock()
-        peer_info.key = key_id
-        msg = message.MessageHello(
-            port=1, node_name='node2', client_key_id=key_id,
-            node_info=peer_info, proto_id=-1
-        )
-
-        peer_session.verify = create_verify(False)
-        peer_session._react_to_hello(msg)
-        peer_session.disconnect.assert_called_with(
-            message.MessageDisconnect.REASON.Unverified)
-
-        peer_session.verify = create_verify(True)
-        peer_session._react_to_hello(msg)
-        peer_session.disconnect.assert_called_with(
-            message.MessageDisconnect.REASON.ProtocolVersion)
-
-        msg.proto_id = PROTOCOL_CONST.P2P_ID
-
-        peer_session._react_to_hello(msg)
-        assert key_id in peer_session.p2p_service.peers
-        assert peer_session.p2p_service.peers[key_id]
-
-        peer_session.p2p_service.peers[key_id] = mock.MagicMock()
-        conn.opened = True
-        peer_session.key_id = None
-
-        peer_session._react_to_hello(msg)
-        peer_session.disconnect.assert_called_with(
-            message.MessageDisconnect.REASON.DuplicatePeers)
 
     @mock.patch("golem.network.p2p.peersession.PeerSession.verify")
     def test_react_to_hello_new_version(self, m_verify):
@@ -323,14 +240,14 @@
         }
 
         # Test unverified
-        msg = message.MessageHello(**msg_kwargs)
+        msg = MessageHello(**msg_kwargs)
         m_verify.return_value = False
         self.peer_session._react_to_hello(msg)
         self.assertEqual(listener.call_count, 0)
         listener.reset_mock()
 
         # Test verified, not seed
-        msg = message.MessageHello(**msg_kwargs)
+        msg = MessageHello(**msg_kwargs)
         m_verify.return_value = True
         self.peer_session._react_to_hello(msg)
         self.assertEqual(listener.call_count, 0)
@@ -342,7 +259,7 @@
         self.peer_session.address = chosen_seed[0]
 
         # Test verified, with seed, default version (0)
-        msg = message.MessageHello(**msg_kwargs)
+        msg = MessageHello(**msg_kwargs)
         self.peer_session._react_to_hello(msg)
         self.assertEqual(listener.call_count, 0)
         listener.reset_mock()
@@ -350,7 +267,7 @@
         # Test verified, with seed, newer version
         version = semantic_version.Version(APP_VERSION).next_patch()
         msg_kwargs['client_ver'] = str(version)
-        msg = message.MessageHello(**msg_kwargs)
+        msg = MessageHello(**msg_kwargs)
         self.peer_session._react_to_hello(msg)
         listener.assert_called_once_with(
             signal='golem.p2p',
@@ -359,7 +276,6 @@
             sender=mock.ANY,
         )
         listener.reset_mock()
->>>>>>> 237b3ea7
 
     def test_disconnect(self):
         conn = mock.MagicMock()
@@ -370,20 +286,17 @@
         peer_session.conn = mock.Mock()
 
         peer_session.conn.opened = False
-        peer_session.disconnect(
-            message.MessageDisconnect.REASON.ProtocolVersion)
+        peer_session.disconnect(MessageDisconnect.REASON.ProtocolVersion)
         assert not peer_session.dropped.called
         assert not peer_session.send.called
 
         peer_session.conn.opened = True
-        peer_session.disconnect(
-            message.MessageDisconnect.REASON.ProtocolVersion)
+        peer_session.disconnect(MessageDisconnect.REASON.ProtocolVersion)
         assert peer_session.dropped.called
         assert peer_session.send.called
 
         peer_session.send.called = False
-        peer_session.disconnect(
-            message.MessageDisconnect.REASON.ProtocolVersion)
+        peer_session.disconnect(MessageDisconnect.REASON.ProtocolVersion)
         assert not peer_session.send.called
 
     def test_dropped(self):
@@ -408,7 +321,7 @@
         peer_session = PeerSession(conn)
         peer_session.p2p_service = P2PService(node, conf, keys_auth, False)
         peer_session.key_id = "NEW KEY_ID"
-        peer_session._react_to_stop_gossip(message.MessageStopGossip())
+        peer_session._react_to_stop_gossip(MessageStopGossip())
 
     def test_verify(self):
         conn = mock.MagicMock()
@@ -416,7 +329,7 @@
         keys_auth = EllipticalKeysAuth(self.path)
         peer_session.key_id = keys_auth.get_key_id()
         peer_session.p2p_service.verify_sig = keys_auth.verify
-        msg = message.MessageStopGossip()
+        msg = MessageStopGossip()
         assert not peer_session.verify(msg)
         msg.sig = keys_auth.sign(msg.get_short_hash())
         assert peer_session.verify(msg)
@@ -425,7 +338,7 @@
         conn = mock.MagicMock()
         peer_session = PeerSession(conn)
         peer_session.key_id = "KEY_ID"
-        msg = message.MessageStopGossip()
+        msg = MessageStopGossip()
         peer_session.interpret(msg)
         assert peer_session.p2p_service.set_last_message.called
 
