from datetime import datetime

from peewee import IntegrityError
<<<<<<< HEAD

import golem.model as m
=======
from golem.model import (Payment, PaymentStatus, LocalRank,
                         GlobalRank, NeighbourLocRank, NEUTRAL_TRUST, Database,
                         TaskPreset, PaymentDetails)
>>>>>>> 6005c30e
from golem.network.p2p.node import Node
from golem.testutils import DatabaseFixture, PEP8MixIn, TempDirFixture


class TestDatabase(TempDirFixture, PEP8MixIn):
    PEP8_FILES = ["golem/model.py"]

    def test_init(self) -> None:
        db = m.Database(self.path)
        self.assertFalse(db.db.is_closed())
        db.db.close()

    def test_schema_version(self):
        db = m.Database(self.path)
        self.assertEqual(db._get_user_version(), db.SCHEMA_VERSION)
        self.assertNotEqual(db.SCHEMA_VERSION, 0)

        db._set_user_version(0)
        self.assertEqual(db._get_user_version(), 0)
        db = m.Database(self.path)
        self.assertEqual(db._get_user_version(), db.SCHEMA_VERSION)
        db.db.close()


class TestPayment(DatabaseFixture):
    def test_default_fields(self):
        p = m.Payment()
        self.assertGreaterEqual(datetime.now(), p.created_date)
        self.assertGreaterEqual(datetime.now(), p.modified_date)

    def test_create(self):
        p = m.Payment(payee="DEF", subtask="xyz", value=5,
                    status=m.PaymentStatus.awaiting)
        self.assertEqual(p.save(force_insert=True), 1)

        with self.assertRaises(IntegrityError):
<<<<<<< HEAD
            m.Payment.create(payee="DEF", subtask="xyz", value=5,
                             status=m.PaymentStatus.awaiting)
        m.Payment.create(payee="DEF", subtask="xyz2", value=4,
                         status=m.PaymentStatus.confirmed)
        m.Payment.create(payee="DEF2", subtask="xyz4", value=5,
                         status=m.PaymentStatus.sent)
=======
            Payment.create(payee="DEF", subtask="xyz", value=5,
                           status=PaymentStatus.awaiting)
        Payment.create(payee="DEF", subtask="xyz2", value=4,
                       status=PaymentStatus.confirmed)
        Payment.create(payee="DEF2", subtask="xyz4", value=5,
                       status=PaymentStatus.sent)
>>>>>>> 6005c30e

        self.assertEqual(3, len([payment for payment in m.Payment.select()]))

    def test_invalid_status(self):
        with self.assertRaises(TypeError):
            m.Payment.create(payee="XX", subtask="zz", value=5, status=1)

    def test_invalid_value_type(self):
        with self.assertRaises(TypeError):
<<<<<<< HEAD
            m.Payment.create(payee="XX", subtask="float", value=5.5,
                             status=m.PaymentStatus.sent)
        with self.assertRaises(TypeError):
            m.Payment.create(payee="XX", subtask="str", value="500",
                             status=m.PaymentStatus.sent)
=======
            Payment.create(payee="XX", subtask="float", value=5.5,
                           status=PaymentStatus.sent)
        with self.assertRaises(TypeError):
            Payment.create(payee="XX", subtask="str", value="500",
                           status=PaymentStatus.sent)
>>>>>>> 6005c30e

    def test_payment_details(self):
        p1 = m.Payment(payee="me", subtask="T1000", value=123456)
        p2 = m.Payment(payee="you", subtask="T900", value=654321)
        self.assertNotEqual(p1.payee, p2.payee)
        self.assertNotEqual(p1.subtask, p2.subtask)
        self.assertNotEqual(p1.value, p2.value)
        self.assertEqual(p1.details, m.PaymentDetails())
        self.assertEqual(p1.details, p2.details)
        self.assertIsNot(p1.details, p2.details)
        p1.details.check = True
        self.assertTrue(p1.details.check)
        self.assertEqual(p2.details.check, None)

    def test_payment_big_value(self):
<<<<<<< HEAD
        value = 10000 * 10**18
        assert value > 2**64
        m.Payment.create(payee="me", subtask="T1000", value=value,
                         status=m.PaymentStatus.sent)
=======
        value = 10000 * 10 ** 18
        assert value > 2 ** 64
        Payment.create(payee="me", subtask="T1000", value=value,
                       status=PaymentStatus.sent)
>>>>>>> 6005c30e

    def test_payment_details_serialization(self):
        p = m.PaymentDetails(node_info=Node(node_name="bla", key="xxx"), fee=700)
        dct = p.to_dict()
        self.assertIsInstance(dct, dict)
        self.assertIsInstance(dct['node_info'], dict)
        pd = m.PaymentDetails.from_dict(dct)
        self.assertIsInstance(pd.node_info, Node)
        self.assertEqual(p, pd)


<<<<<<< HEAD
class TestReceivedPayment(DatabaseFixture):

    def test_default_fields(self):
        r = m.ReceivedPayment()
        self.assertGreaterEqual(datetime.now(), r.created_date)
        self.assertGreaterEqual(datetime.now(), r.modified_date)

    def test_create(self):
        r = m.ReceivedPayment(
            from_node_id="DEF",
            task="xyz",
            val=4,
            expected_val=3131,
            state="SOMESTATE"
        )
        self.assertEqual(r.save(force_insert=True), 1)
        with self.assertRaises(IntegrityError):
            m.ReceivedPayment.create(
                from_node_id="DEF",
                task="xyz",
                val=5,
                expected_val=3132,
                state="SOMESTATEX"
            )
        m.ReceivedPayment.create(
            from_node_id="DEF",
            task="xyz2",
            val=5,
            expected_val=3132,
            state="SOMESTATEX"
        )
        m.ReceivedPayment.create(
            from_node_id="DEF2",
            task="xyz",
            val=5,
            expected_val=3132,
            state="SOMESTATEX"
        )

        self.assertEqual(
            len([payment for payment in m.ReceivedPayment.select()]), 3
        )


=======
>>>>>>> 6005c30e
class TestLocalRank(DatabaseFixture):
    def test_default_fields(self):
        r = m.LocalRank()
        self.assertGreaterEqual(datetime.now(), r.created_date)
        self.assertGreaterEqual(datetime.now(), r.modified_date)
        self.assertEqual(0, r.positive_computed)
        self.assertEqual(0, r.negative_computed)
        self.assertEqual(0, r.wrong_computed)
        self.assertEqual(0, r.positive_requested)
        self.assertEqual(0, r.negative_requested)
        self.assertEqual(0, r.positive_payment)
        self.assertEqual(0, r.negative_payment)
        self.assertEqual(0, r.positive_resource)
        self.assertEqual(0, r.negative_resource)


class TestGlobalRank(DatabaseFixture):
    def test_default_fields(self):
        r = m.GlobalRank()
        self.assertGreaterEqual(datetime.now(), r.created_date)
        self.assertGreaterEqual(datetime.now(), r.modified_date)
        self.assertEqual(m.NEUTRAL_TRUST, r.requesting_trust_value)
        self.assertEqual(m.NEUTRAL_TRUST, r.computing_trust_value)
        self.assertEqual(0, r.gossip_weight_computing)
        self.assertEqual(0, r.gossip_weight_requesting)


class TestNeighbourRank(DatabaseFixture):
    def test_default_fields(self):
        r = m.NeighbourLocRank()
        self.assertGreaterEqual(datetime.now(), r.created_date)
        self.assertGreaterEqual(datetime.now(), r.modified_date)
        self.assertEqual(m.NEUTRAL_TRUST, r.requesting_trust_value)
        self.assertEqual(m.NEUTRAL_TRUST, r.computing_trust_value)


class TestTaskPreset(DatabaseFixture):
    def test_default_fields(self):
        tp = m.TaskPreset()
        assert datetime.now() >= tp.created_date
        assert datetime.now() >= tp.modified_date


class TestPerformance(DatabaseFixture):
    def test_default_fields(self):
        perf = m.Performance()
        assert datetime.now() >= perf.created_date
        assert datetime.now() >= perf.modified_date
        assert perf.value == 0.0

    def test_constraints(self):
        perf = m.Performance()
        # environment_id can't be null
        with self.assertRaises(IntegrityError):
            perf.save()

        perf.environment_id = "ENV1"
        perf.save()

        perf = m.Performance(environment_id="ENV2", value=138.18)
        perf.save()

        env1 = m.Performance.get(m.Performance.environment_id == "ENV1")
        assert env1.value == 0.0
        env2 = m.Performance.get(m.Performance.environment_id == "ENV2")
        assert env2.value == 138.18

        # environment_id must be unique
        perf3 = m.Performance(environment_id="ENV1", value=1472.11)
        with self.assertRaises(IntegrityError):
            perf3.save()

        # value doesn't have to be unique
        perf3 = m.Performance(environment_id="ENV3", value=138.18)
        perf3.save()<|MERGE_RESOLUTION|>--- conflicted
+++ resolved
@@ -1,14 +1,9 @@
 from datetime import datetime
 
 from peewee import IntegrityError
-<<<<<<< HEAD
 
 import golem.model as m
-=======
-from golem.model import (Payment, PaymentStatus, LocalRank,
-                         GlobalRank, NeighbourLocRank, NEUTRAL_TRUST, Database,
-                         TaskPreset, PaymentDetails)
->>>>>>> 6005c30e
+
 from golem.network.p2p.node import Node
 from golem.testutils import DatabaseFixture, PEP8MixIn, TempDirFixture
 
@@ -45,21 +40,12 @@
         self.assertEqual(p.save(force_insert=True), 1)
 
         with self.assertRaises(IntegrityError):
-<<<<<<< HEAD
             m.Payment.create(payee="DEF", subtask="xyz", value=5,
                              status=m.PaymentStatus.awaiting)
         m.Payment.create(payee="DEF", subtask="xyz2", value=4,
                          status=m.PaymentStatus.confirmed)
         m.Payment.create(payee="DEF2", subtask="xyz4", value=5,
                          status=m.PaymentStatus.sent)
-=======
-            Payment.create(payee="DEF", subtask="xyz", value=5,
-                           status=PaymentStatus.awaiting)
-        Payment.create(payee="DEF", subtask="xyz2", value=4,
-                       status=PaymentStatus.confirmed)
-        Payment.create(payee="DEF2", subtask="xyz4", value=5,
-                       status=PaymentStatus.sent)
->>>>>>> 6005c30e
 
         self.assertEqual(3, len([payment for payment in m.Payment.select()]))
 
@@ -69,19 +55,11 @@
 
     def test_invalid_value_type(self):
         with self.assertRaises(TypeError):
-<<<<<<< HEAD
             m.Payment.create(payee="XX", subtask="float", value=5.5,
                              status=m.PaymentStatus.sent)
         with self.assertRaises(TypeError):
             m.Payment.create(payee="XX", subtask="str", value="500",
                              status=m.PaymentStatus.sent)
-=======
-            Payment.create(payee="XX", subtask="float", value=5.5,
-                           status=PaymentStatus.sent)
-        with self.assertRaises(TypeError):
-            Payment.create(payee="XX", subtask="str", value="500",
-                           status=PaymentStatus.sent)
->>>>>>> 6005c30e
 
     def test_payment_details(self):
         p1 = m.Payment(payee="me", subtask="T1000", value=123456)
@@ -97,20 +75,14 @@
         self.assertEqual(p2.details.check, None)
 
     def test_payment_big_value(self):
-<<<<<<< HEAD
         value = 10000 * 10**18
         assert value > 2**64
         m.Payment.create(payee="me", subtask="T1000", value=value,
                          status=m.PaymentStatus.sent)
-=======
-        value = 10000 * 10 ** 18
-        assert value > 2 ** 64
-        Payment.create(payee="me", subtask="T1000", value=value,
-                       status=PaymentStatus.sent)
->>>>>>> 6005c30e
 
     def test_payment_details_serialization(self):
-        p = m.PaymentDetails(node_info=Node(node_name="bla", key="xxx"), fee=700)
+        p = m.PaymentDetails(node_info=Node(node_name="bla", key="xxx"),
+                             fee=700)
         dct = p.to_dict()
         self.assertIsInstance(dct, dict)
         self.assertIsInstance(dct['node_info'], dict)
@@ -119,53 +91,6 @@
         self.assertEqual(p, pd)
 
 
-<<<<<<< HEAD
-class TestReceivedPayment(DatabaseFixture):
-
-    def test_default_fields(self):
-        r = m.ReceivedPayment()
-        self.assertGreaterEqual(datetime.now(), r.created_date)
-        self.assertGreaterEqual(datetime.now(), r.modified_date)
-
-    def test_create(self):
-        r = m.ReceivedPayment(
-            from_node_id="DEF",
-            task="xyz",
-            val=4,
-            expected_val=3131,
-            state="SOMESTATE"
-        )
-        self.assertEqual(r.save(force_insert=True), 1)
-        with self.assertRaises(IntegrityError):
-            m.ReceivedPayment.create(
-                from_node_id="DEF",
-                task="xyz",
-                val=5,
-                expected_val=3132,
-                state="SOMESTATEX"
-            )
-        m.ReceivedPayment.create(
-            from_node_id="DEF",
-            task="xyz2",
-            val=5,
-            expected_val=3132,
-            state="SOMESTATEX"
-        )
-        m.ReceivedPayment.create(
-            from_node_id="DEF2",
-            task="xyz",
-            val=5,
-            expected_val=3132,
-            state="SOMESTATEX"
-        )
-
-        self.assertEqual(
-            len([payment for payment in m.ReceivedPayment.select()]), 3
-        )
-
-
-=======
->>>>>>> 6005c30e
 class TestLocalRank(DatabaseFixture):
     def test_default_fields(self):
         r = m.LocalRank()
