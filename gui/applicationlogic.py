--- conflicted
+++ resolved
@@ -529,19 +529,13 @@
     def disable_environment(self, env_id):
         self.client.disable_environment(env_id)
 
-<<<<<<< HEAD
-    def test_task_computation_success(self, results, est_mem, time_spent, estm_time=None,
-                                      msg=None):
-        self.progress_dialog.stop_progress_bar() # stop progress bar and set it's value to 100
-        self.progress_dialog_customizer.enable_ok_button(True)  # enable 'ok' button
-=======
     def test_task_computation_success(self, results, est_mem, time_spent,
                                       after_test_data):
         # stop progress bar and set it's value to 100
         self.progress_dialog.stop_progress_bar()
         # enable 'ok' button
         self.progress_dialog_customizer.enable_ok_button(True)
->>>>>>> dfb6f203
+
         self.progress_dialog_customizer.enable_close(True)
         # disable 'abort' button
         self.progress_dialog_customizer.enable_abort_button(False)
@@ -552,9 +546,8 @@
                 after_test_data["warnings"]
             ))
         else:
-            msg = u"Task tested successfully - time %s" % human_friendly_time(time_spent)
-            if estm_time:
-                msg += "\nSuggested task timeout: %s." % human_friendly_time(estm_time)
+            msg = u"Task tested successfully - time %s" % human_friendly_time(
+                time_spent)
             self.progress_dialog_customizer.show_message(msg)
 
         # enable everything on 'new task' tab
