import multiprocessing
import logging
import subprocess
import os

from PyQt4 import QtCore
from PyQt4.QtGui import QMessageBox

from gnr.customizers.customizer import Customizer
from golem.clientconfigdescriptor import ClientConfigDescriptor
from golem.core.fileshelper import get_dir_size
from memoryhelper import resource_size_to_display, translate_resource_index, dir_size_to_display

logger = logging.getLogger(__name__)


class ConfigurationDialogCustomizer(Customizer):
    def __init__(self, gui, logic):
        Customizer.__init__(self, gui, logic)
        self.old_plugin_port = None

    def load_config(self):
        config_desc = self.logic.get_config()
        self.__load_basic_config(config_desc)
        self.__load_advance_config(config_desc)
        self.__load_manager_config(config_desc)
        self.__load_resource_config()
        self.__load_payment_config(config_desc)

    @staticmethod
    def du(path):
        try:
            return subprocess.check_output(['du', '-sh', path]).split()[0]
        except (OSError, subprocess.CalledProcessError):
            try:
                size = get_dir_size(path)
                human_readable_size, idx = dir_size_to_display(size)
                return "{} {}".format(human_readable_size, translate_resource_index(idx))
            except OSError as err:
                logger.info("Can't open dir {}: {}".format(path, str(err)))
        return "-1"

    def _setup_connections(self):
        self.gui.ui.recountButton.clicked.connect(self.__recount_performance)
        self.gui.ui.buttonBox.accepted.connect(self.__change_config)

        QtCore.QObject.connect(self.gui.ui.numCoresSlider, QtCore.SIGNAL("valueChanged(const int)"),
                               self.__recount_performance)

        self.gui.ui.removeComputingButton.clicked.connect(self.__remove_from_computing)
        self.gui.ui.removeDistributedButton.clicked.connect(self.__remove_from_distributed)
        self.gui.ui.removeReceivedButton.clicked.connect(self.__remove_from_received)

        QtCore.QObject.connect(self.gui.ui.requestingTrustSlider, QtCore.SIGNAL("valueChanged(const int)"),
                               self.__requesting_trust_slider_changed)
        QtCore.QObject.connect(self.gui.ui.computingTrustSlider, QtCore.SIGNAL("valueChanged(const int)"),
                               self.__computing_trust_slider_changed)
        QtCore.QObject.connect(self.gui.ui.requestingTrustLineEdit, QtCore.SIGNAL("textEdited(const QString & text)"),
                               self.__requesting_trust_edited)
        QtCore.QObject.connect(self.gui.ui.computingTrustLineEdit, QtCore.SIGNAL("textEdited(const QString & text)"),
                               self.__computing_trust_edited)

    def __load_basic_config(self, config_desc):
        self.gui.ui.hostAddressLineEdit.setText(u"{}".format(config_desc.seed_host))
        self.gui.ui.hostIPLineEdit.setText(u"{}".format(config_desc.seed_port))
        self.gui.ui.workingDirectoryLineEdit.setText(u"{}".format(config_desc.root_path))
        self.gui.ui.performanceLabel.setText(u"{}".format(config_desc.estimated_performance))
        self.gui.ui.luxPerformanceLabel.setText(u"{}".format(config_desc.estimated_lux_performance))
        self.gui.ui.blenderPerformanceLabel.setText(u"{}".format(config_desc.estimated_blender_performance))
        self.gui.ui.useIp6CheckBox.setChecked(config_desc.use_ipv6)
        self.__load_num_cores(config_desc)
        self.__load_memory_config(config_desc)
        self.__load_trust_config(config_desc)

    def __load_num_cores(self, config_desc):
        max_num_cores = multiprocessing.cpu_count()
        self.gui.ui.numCoresSlider.setMaximum(max_num_cores)
        self.gui.ui.coresMaxLabel.setText(u"{}".format(max_num_cores))

        try:
            num_cores = int(config_desc.num_cores)
        except (ValueError, AttributeError, TypeError) as err:
            num_cores = 1
            logger.error("Wrong value for number of cores: {}".format(err))
        self.gui.ui.numCoresSlider.setValue(num_cores)

    def __load_memory_config(self, config_desc):
        mem_tab = ["kB", "MB", "GB"]
        self.gui.ui.maxResourceSizeComboBox.addItems(mem_tab)
        self.gui.ui.maxMemoryUsageComboBox.addItems(mem_tab)
        try:
            max_resource_size = long(config_desc.max_resource_size)
        except (ValueError, AttributeError, TypeError) as err:
            max_resource_size = 250 * 1024
            logger.error("Wrong value for maximum resource size: {}".format(err))

        try:
            max_memory_size = long(config_desc.max_memory_size)
        except (ValueError, AttributeError, TypeError) as err:
            max_memory_size = 250 * 1024
            logger.error("Wrong value for maximum memory usage: {}".format(err))

        max_resource_size, index = resource_size_to_display(max_resource_size)
        self.gui.ui.maxResourceSizeComboBox.setCurrentIndex(index)
        self.gui.ui.maxResourceSizeSpinBox.setValue(max_resource_size)

        max_memory_size, index = resource_size_to_display(max_memory_size)
        self.gui.ui.maxMemoryUsageComboBox.setCurrentIndex(index)
        self.gui.ui.maxMemoryUsageSpinBox.setValue(max_memory_size)

    def __load_trust_config(self, config_desc):
        self.__load_trust(config_desc.computing_trust, self.gui.ui.computingTrustLineEdit,
                          self.gui.ui.computingTrustSlider)
        self.__load_trust(config_desc.requesting_trust, self.gui.ui.requestingTrustLineEdit,
                          self.gui.ui.requestingTrustSlider)

    def __load_trust(self, value, line_edit, slider):
        try:
            trust = max(min(int(round(value * 100)), 100), -100)
        except TypeError:
            logger.error("Wrong configuration trust value {}").format(value)
            trust = -100
        line_edit.setText("{}".format(trust))
        slider.setValue(trust)

    def __load_advance_config(self, config_desc):
        self.gui.ui.optimalPeerNumLineEdit.setText(u"{}".format(config_desc.opt_peer_num))

        self.__load_checkbox_param(config_desc.use_distributed_resource_management,
                                   self.gui.ui.useDistributedResCheckBox, 'use distributed res')
        self.gui.ui.distributedResNumLineEdit.setText(u"{}".format(config_desc.dist_res_num))

        self.__load_checkbox_param(config_desc.use_waiting_for_task_timeout,
                                   self.gui.ui.useWaitingForTaskTimeoutCheckBox, 'waiting for task timeout')
        self.gui.ui.waitingForTaskTimeoutLineEdit.setText(u"{}".format(config_desc.waiting_for_task_timeout))

        self.__load_checkbox_param(config_desc.send_pings, self.gui.ui.sendPingsCheckBox, 'send pings''')
        self.gui.ui.sendPingsLineEdit.setText(u"{}".format(config_desc.pings_interval))

        self.gui.ui.gettingPeersLineEdit.setText(u"{}".format(config_desc.getting_peers_interval))
        self.gui.ui.gettingTasksIntervalLineEdit.setText(u"{}".format(config_desc.getting_tasks_interval))
        self.gui.ui.nodeSnapshotIntervalLineEdit.setText(u"{}".format(config_desc.node_snapshot_interval))
        self.gui.ui.maxSendingDelayLineEdit.setText(u"{}".format(config_desc.max_results_sending_delay))

        self.gui.ui.p2pSessionTimeoutLineEdit.setText(u"{}".format(config_desc.p2p_session_timeout))
        self.gui.ui.taskSessionTimeoutLineEdit.setText(u"{}".format(config_desc.task_session_timeout))
        self.gui.ui.resourceSessionTimeoutLineEdit.setText(u"{}".format(config_desc.resource_session_timeout))

        self.gui.ui.pluginPortLineEdit.setText(u"{}".format(config_desc.plugin_port))
        self.old_plugin_port = u"{}".format(config_desc.plugin_port)

    def __load_checkbox_param(self, param, check_box, param_name=''):
        try:
            param = int(param)
            if param == 0:
                checked = False
            else:
                checked = True
        except ValueError:
            checked = True
            logger.error("Wrong configuration parameter {}: {}".format(param_name, param))
        check_box.setChecked(checked)

    def __load_manager_config(self, config_desc):
        self.gui.ui.managerAddressLineEdit.setText(u"{}".format(config_desc.manager_address))
        self.gui.ui.managerPortLineEdit.setText(u"{}".format(config_desc.manager_port))

    def __load_payment_config(self, config_desc):
        self.gui.ui.ethAccountLineEdit.setText(u"{}".format(config_desc.eth_account))

    def __load_resource_config(self):
        res_dirs = self.logic.get_res_dirs()
        self.gui.ui.computingResSize.setText(self.du(res_dirs['computing']))
        self.gui.ui.distributedResSize.setText(self.du(res_dirs['distributed']))
        self.gui.ui.receivedResSize.setText(self.du(res_dirs['received']))

<<<<<<< HEAD
    def du(self, path):
        try:
            return subprocess.check_output(['du', '-sh', path]).split()[0]
        except:
            try:
                size = get_dir_size(path)
                human_readable_size, idx = dir_size_to_display(size)
                return "{} {}".format(human_readable_size, translate_resource_index(idx))
            except Exception as err:
                logger.error(str(err))
                return "Error"

    def __setup_connections(self):
        self.gui.ui.recountButton.clicked.connect(self.__recount_performance)
        self.gui.ui.recountLuxButton.clicked.connect(self.__recount_lux_performance)
        self.gui.ui.recountBlenderButton.clicked.connect(self.__recount_blender_performance)
        self.gui.ui.buttonBox.accepted.connect(self.__change_config)

        QtCore.QObject.connect(self.gui.ui.numCoresSlider, QtCore.SIGNAL("valueChanged(const int)"),
                               self.__recount_performance)

        self.gui.ui.removeComputingButton.clicked.connect(self.__remove_from_computing)
        self.gui.ui.removeDistributedButton.clicked.connect(self.__remove_from_distributed)
        self.gui.ui.removeReceivedButton.clicked.connect(self.__remove_from_received)

        QtCore.QObject.connect(self.gui.ui.requestingTrustSlider, QtCore.SIGNAL("valueChanged(const int)"),
                               self.__requesting_trust_slider_changed)
        QtCore.QObject.connect(self.gui.ui.computingTrustSlider, QtCore.SIGNAL("valueChanged(const int)"),
                               self.__computing_trust_slider_changed)
        QtCore.QObject.connect(self.gui.ui.requestingTrustLineEdit, QtCore.SIGNAL("textEdited(const QString & text)"),
                               self.__requesting_trust_edited)
        QtCore.QObject.connect(self.gui.ui.computingTrustLineEdit, QtCore.SIGNAL("textEdited(const QString & text)"),
                               self.__computing_trust_edited)

=======
>>>>>>> cc15d1fc
    def __remove_from_computing(self):
        reply = QMessageBox.question(self.gui.window, 'Golem Message',
                                     "Are you sure you want to remove all computed files?",
                                     QMessageBox.Yes | QMessageBox.No, defaultButton=QMessageBox.No)
        if reply == QMessageBox.Yes:
            self.logic.remove_computed_files()
            self.__load_resource_config()
        else:
            pass

    def __remove_from_distributed(self):
        reply = QMessageBox.question(self.gui.window, 'Golem Message',
                                     "Are you sure you want to remove all distributed resources?",
                                     QMessageBox.Yes | QMessageBox.No, defaultButton=QMessageBox.No)
        if reply == QMessageBox.Yes:
            self.logic.remove_distributed_files()
            self.__load_resource_config()
        else:
            pass

    def __remove_from_received(self):
        reply = QMessageBox.question(self.gui.window, 'Golem Message',
                                     "Are you sure you want to remove all received task results?",
                                     QMessageBox.Yes | QMessageBox.No, defaultButton=QMessageBox.No)
        if reply == QMessageBox.Yes:
            self.logic.remove_received_files()
            self.__load_resource_config()
        else:
            pass

    def __count_resource_size(self, size, index):
        if index == 1:
            size *= 1024
        if index == 2:
            size *= 1024 * 1024
        return size

    def __computing_trust_slider_changed(self):
        self.gui.ui.computingTrustLineEdit.setText("{}".format(self.gui.ui.computingTrustSlider.value()))

    def __requesting_trust_slider_changed(self):
        self.gui.ui.requestingTrustLineEdit.setText("{}".format(self.gui.ui.requestingTrustSlider.value()))

    def __computing_trust_edited(self):
        try:
            trust = int(self.gui.ui.computingTrustLineEdit.text())
            self.gui.ui.computingTrustSlider.setValue(trust)
        except ValueError:
            return

    def __requesting_trust_edited(self):
        try:
            trust = int(self.gui.ui.requestingTrustLineEdit.text())
            self.gui.ui.requestingTrustSlider.setValue(trust)
        except ValueError:
            return

    def __change_config(self):
        cfg_desc = ClientConfigDescriptor()
        self.__read_basic_config(cfg_desc)
        self.__read_advance_config(cfg_desc)
        self.__read_manager_config(cfg_desc)
        self.__read_payment_config(cfg_desc)
        self.logic.change_config(cfg_desc)

    def __read_basic_config(self, cfg_desc):
        cfg_desc.seed_host = u"{}".format(self.gui.ui.hostAddressLineEdit.text())
        try:
            cfg_desc.seed_port = int(self.gui.ui.hostIPLineEdit.text())
        except ValueError:
            cfg_desc.seed_port = u"{}".format(self.gui.ui.hostIPLineEdit.text())
        cfg_desc.root_path = u"{}".format(self.gui.ui.workingDirectoryLineEdit.text())

        cfg_desc.num_cores = u"{}".format(self.gui.ui.numCoresSlider.value())
        cfg_desc.estimated_performance = u"{}".format(self.gui.ui.performanceLabel.text())
        max_resource_size = int(self.gui.ui.maxResourceSizeSpinBox.value())
        index = self.gui.ui.maxResourceSizeComboBox.currentIndex()
        cfg_desc.max_resource_size = u"{}".format(self.__count_resource_size(max_resource_size, index))
        max_memory_size = int(self.gui.ui.maxMemoryUsageSpinBox.value())
        index = self.gui.ui.maxMemoryUsageComboBox.currentIndex()
        cfg_desc.max_memory_size = u"{}".format(self.__count_resource_size(max_memory_size, index))
        self.__read_trust_config(cfg_desc)
        cfg_desc.use_ipv6 = int(self.gui.ui.useIp6CheckBox.isChecked())

    def __read_advance_config(self, cfg_desc):
        cfg_desc.opt_peer_num = u"{}".format(self.gui.ui.optimalPeerNumLineEdit.text())
        cfg_desc.use_distributed_resource_management = int(self.gui.ui.useDistributedResCheckBox.isChecked())
        cfg_desc.dist_res_num = u"{}".format(self.gui.ui.distributedResNumLineEdit.text())
        cfg_desc.use_waiting_for_task_timeout = int(self.gui.ui.useWaitingForTaskTimeoutCheckBox.isChecked())
        cfg_desc.waiting_for_task_timeout = u"{}".format(self.gui.ui.waitingForTaskTimeoutLineEdit.text())
        cfg_desc.p2p_session_timeout = u"{}".format(self.gui.ui.p2pSessionTimeoutLineEdit.text())
        cfg_desc.task_session_timeout = u"{}".format(self.gui.ui.taskSessionTimeoutLineEdit.text())
        cfg_desc.resource_session_timeout = u"{}".format(self.gui.ui.resourceSessionTimeoutLineEdit.text())
        cfg_desc.send_pings = int(self.gui.ui.sendPingsCheckBox.isChecked())
        cfg_desc.pings_interval = u"{}".format(self.gui.ui.sendPingsLineEdit.text())
        cfg_desc.getting_peers_interval = u"{}".format(self.gui.ui.gettingPeersLineEdit.text())
        cfg_desc.getting_tasks_interval = u"{}".format(self.gui.ui.gettingTasksIntervalLineEdit.text())
        cfg_desc.node_snapshot_interval = u"{}".format(self.gui.ui.nodeSnapshotIntervalLineEdit.text())
        cfg_desc.max_results_sending_delay = u"{}".format(self.gui.ui.maxSendingDelayLineEdit.text())
        cfg_desc.plugin_port = u"{}".format(self.gui.ui.pluginPortLineEdit.text())

        if self.old_plugin_port != cfg_desc.plugin_port:
            self.__show_plugin_port_warning()

    def __read_manager_config(self, cfg_desc):
        cfg_desc.manager_address = u"{}".format(self.gui.ui.managerAddressLineEdit.text())
        try:
            cfg_desc.manager_port = int(self.gui.ui.managerPortLineEdit.text())
        except ValueError:
            cfg_desc.manager_port = u"{}".format(self.gui.ui.managerPortLineEdit.text())

    def __read_trust_config(self, cfg_desc):
        requesting_trust = self.__read_trust(self.gui.ui.requestingTrustLineEdit, self.gui.ui.requestingTrustSlider)
        computing_trust = self.__read_trust(self.gui.ui.computingTrustLineEdit, self.gui.ui.computingTrustSlider)
        cfg_desc.requesting_trust = self.__trust_to_config_trust(requesting_trust)
        cfg_desc.computing_trust = self.__trust_to_config_trust(computing_trust)

    def __trust_to_config_trust(self, trust):
        try:
            trust = max(min(float(trust) / 100.0, 1.0), -1.0)
        except ValueError:
            logger.error("Wrong trust value {}").format(trust)
            trust = -1
        return trust

    def __read_trust(self, line_edit, slider):
        try:
            trust = int(line_edit.text())
        except ValueError:
            logger.info("Wrong trust value {}").format(line_edit.text())
            trust = slider.value()
        return trust

    def __recount_performance(self):
        try:
            num_cores = int(self.gui.ui.numCoresSlider.value())
        except ValueError:
            num_cores = 1
        self.gui.ui.performanceLabel.setText(str(self.logic.recount_performance(num_cores)))
    
    def __recount_lux_performance(self):
        self.gui.ui.luxPerformanceLabel.setText(str(self.logic.recount_lux_performance()))
    
    def __recount_blender_performance(self):
        self.gui.ui.blenderPerformanceLabel.setText(str(self.logic.recount_blender_performance()))

    def __read_payment_config(self, cfg_desc):
        cfg_desc.eth_account = u"{}".format(self.gui.ui.ethAccountLineEdit.text())

    def __show_plugin_port_warning(self):
        QMessageBox.warning(self.gui.window, 'Golem Message', "Restart application to change plugin port")
<|MERGE_RESOLUTION|>--- conflicted
+++ resolved
@@ -1,364 +1,329 @@
-import multiprocessing
-import logging
-import subprocess
-import os
-
-from PyQt4 import QtCore
-from PyQt4.QtGui import QMessageBox
-
-from gnr.customizers.customizer import Customizer
-from golem.clientconfigdescriptor import ClientConfigDescriptor
-from golem.core.fileshelper import get_dir_size
-from memoryhelper import resource_size_to_display, translate_resource_index, dir_size_to_display
-
-logger = logging.getLogger(__name__)
-
-
-class ConfigurationDialogCustomizer(Customizer):
-    def __init__(self, gui, logic):
-        Customizer.__init__(self, gui, logic)
-        self.old_plugin_port = None
-
-    def load_config(self):
-        config_desc = self.logic.get_config()
-        self.__load_basic_config(config_desc)
-        self.__load_advance_config(config_desc)
-        self.__load_manager_config(config_desc)
-        self.__load_resource_config()
-        self.__load_payment_config(config_desc)
-
-    @staticmethod
-    def du(path):
-        try:
-            return subprocess.check_output(['du', '-sh', path]).split()[0]
-        except (OSError, subprocess.CalledProcessError):
-            try:
-                size = get_dir_size(path)
-                human_readable_size, idx = dir_size_to_display(size)
-                return "{} {}".format(human_readable_size, translate_resource_index(idx))
-            except OSError as err:
-                logger.info("Can't open dir {}: {}".format(path, str(err)))
-        return "-1"
-
-    def _setup_connections(self):
-        self.gui.ui.recountButton.clicked.connect(self.__recount_performance)
-        self.gui.ui.buttonBox.accepted.connect(self.__change_config)
-
-        QtCore.QObject.connect(self.gui.ui.numCoresSlider, QtCore.SIGNAL("valueChanged(const int)"),
-                               self.__recount_performance)
-
-        self.gui.ui.removeComputingButton.clicked.connect(self.__remove_from_computing)
-        self.gui.ui.removeDistributedButton.clicked.connect(self.__remove_from_distributed)
-        self.gui.ui.removeReceivedButton.clicked.connect(self.__remove_from_received)
-
-        QtCore.QObject.connect(self.gui.ui.requestingTrustSlider, QtCore.SIGNAL("valueChanged(const int)"),
-                               self.__requesting_trust_slider_changed)
-        QtCore.QObject.connect(self.gui.ui.computingTrustSlider, QtCore.SIGNAL("valueChanged(const int)"),
-                               self.__computing_trust_slider_changed)
-        QtCore.QObject.connect(self.gui.ui.requestingTrustLineEdit, QtCore.SIGNAL("textEdited(const QString & text)"),
-                               self.__requesting_trust_edited)
-        QtCore.QObject.connect(self.gui.ui.computingTrustLineEdit, QtCore.SIGNAL("textEdited(const QString & text)"),
-                               self.__computing_trust_edited)
-
-    def __load_basic_config(self, config_desc):
-        self.gui.ui.hostAddressLineEdit.setText(u"{}".format(config_desc.seed_host))
-        self.gui.ui.hostIPLineEdit.setText(u"{}".format(config_desc.seed_port))
-        self.gui.ui.workingDirectoryLineEdit.setText(u"{}".format(config_desc.root_path))
-        self.gui.ui.performanceLabel.setText(u"{}".format(config_desc.estimated_performance))
-        self.gui.ui.luxPerformanceLabel.setText(u"{}".format(config_desc.estimated_lux_performance))
-        self.gui.ui.blenderPerformanceLabel.setText(u"{}".format(config_desc.estimated_blender_performance))
-        self.gui.ui.useIp6CheckBox.setChecked(config_desc.use_ipv6)
-        self.__load_num_cores(config_desc)
-        self.__load_memory_config(config_desc)
-        self.__load_trust_config(config_desc)
-
-    def __load_num_cores(self, config_desc):
-        max_num_cores = multiprocessing.cpu_count()
-        self.gui.ui.numCoresSlider.setMaximum(max_num_cores)
-        self.gui.ui.coresMaxLabel.setText(u"{}".format(max_num_cores))
-
-        try:
-            num_cores = int(config_desc.num_cores)
-        except (ValueError, AttributeError, TypeError) as err:
-            num_cores = 1
-            logger.error("Wrong value for number of cores: {}".format(err))
-        self.gui.ui.numCoresSlider.setValue(num_cores)
-
-    def __load_memory_config(self, config_desc):
-        mem_tab = ["kB", "MB", "GB"]
-        self.gui.ui.maxResourceSizeComboBox.addItems(mem_tab)
-        self.gui.ui.maxMemoryUsageComboBox.addItems(mem_tab)
-        try:
-            max_resource_size = long(config_desc.max_resource_size)
-        except (ValueError, AttributeError, TypeError) as err:
-            max_resource_size = 250 * 1024
-            logger.error("Wrong value for maximum resource size: {}".format(err))
-
-        try:
-            max_memory_size = long(config_desc.max_memory_size)
-        except (ValueError, AttributeError, TypeError) as err:
-            max_memory_size = 250 * 1024
-            logger.error("Wrong value for maximum memory usage: {}".format(err))
-
-        max_resource_size, index = resource_size_to_display(max_resource_size)
-        self.gui.ui.maxResourceSizeComboBox.setCurrentIndex(index)
-        self.gui.ui.maxResourceSizeSpinBox.setValue(max_resource_size)
-
-        max_memory_size, index = resource_size_to_display(max_memory_size)
-        self.gui.ui.maxMemoryUsageComboBox.setCurrentIndex(index)
-        self.gui.ui.maxMemoryUsageSpinBox.setValue(max_memory_size)
-
-    def __load_trust_config(self, config_desc):
-        self.__load_trust(config_desc.computing_trust, self.gui.ui.computingTrustLineEdit,
-                          self.gui.ui.computingTrustSlider)
-        self.__load_trust(config_desc.requesting_trust, self.gui.ui.requestingTrustLineEdit,
-                          self.gui.ui.requestingTrustSlider)
-
-    def __load_trust(self, value, line_edit, slider):
-        try:
-            trust = max(min(int(round(value * 100)), 100), -100)
-        except TypeError:
-            logger.error("Wrong configuration trust value {}").format(value)
-            trust = -100
-        line_edit.setText("{}".format(trust))
-        slider.setValue(trust)
-
-    def __load_advance_config(self, config_desc):
-        self.gui.ui.optimalPeerNumLineEdit.setText(u"{}".format(config_desc.opt_peer_num))
-
-        self.__load_checkbox_param(config_desc.use_distributed_resource_management,
-                                   self.gui.ui.useDistributedResCheckBox, 'use distributed res')
-        self.gui.ui.distributedResNumLineEdit.setText(u"{}".format(config_desc.dist_res_num))
-
-        self.__load_checkbox_param(config_desc.use_waiting_for_task_timeout,
-                                   self.gui.ui.useWaitingForTaskTimeoutCheckBox, 'waiting for task timeout')
-        self.gui.ui.waitingForTaskTimeoutLineEdit.setText(u"{}".format(config_desc.waiting_for_task_timeout))
-
-        self.__load_checkbox_param(config_desc.send_pings, self.gui.ui.sendPingsCheckBox, 'send pings''')
-        self.gui.ui.sendPingsLineEdit.setText(u"{}".format(config_desc.pings_interval))
-
-        self.gui.ui.gettingPeersLineEdit.setText(u"{}".format(config_desc.getting_peers_interval))
-        self.gui.ui.gettingTasksIntervalLineEdit.setText(u"{}".format(config_desc.getting_tasks_interval))
-        self.gui.ui.nodeSnapshotIntervalLineEdit.setText(u"{}".format(config_desc.node_snapshot_interval))
-        self.gui.ui.maxSendingDelayLineEdit.setText(u"{}".format(config_desc.max_results_sending_delay))
-
-        self.gui.ui.p2pSessionTimeoutLineEdit.setText(u"{}".format(config_desc.p2p_session_timeout))
-        self.gui.ui.taskSessionTimeoutLineEdit.setText(u"{}".format(config_desc.task_session_timeout))
-        self.gui.ui.resourceSessionTimeoutLineEdit.setText(u"{}".format(config_desc.resource_session_timeout))
-
-        self.gui.ui.pluginPortLineEdit.setText(u"{}".format(config_desc.plugin_port))
-        self.old_plugin_port = u"{}".format(config_desc.plugin_port)
-
-    def __load_checkbox_param(self, param, check_box, param_name=''):
-        try:
-            param = int(param)
-            if param == 0:
-                checked = False
-            else:
-                checked = True
-        except ValueError:
-            checked = True
-            logger.error("Wrong configuration parameter {}: {}".format(param_name, param))
-        check_box.setChecked(checked)
-
-    def __load_manager_config(self, config_desc):
-        self.gui.ui.managerAddressLineEdit.setText(u"{}".format(config_desc.manager_address))
-        self.gui.ui.managerPortLineEdit.setText(u"{}".format(config_desc.manager_port))
-
-    def __load_payment_config(self, config_desc):
-        self.gui.ui.ethAccountLineEdit.setText(u"{}".format(config_desc.eth_account))
-
-    def __load_resource_config(self):
-        res_dirs = self.logic.get_res_dirs()
-        self.gui.ui.computingResSize.setText(self.du(res_dirs['computing']))
-        self.gui.ui.distributedResSize.setText(self.du(res_dirs['distributed']))
-        self.gui.ui.receivedResSize.setText(self.du(res_dirs['received']))
-
-<<<<<<< HEAD
-    def du(self, path):
-        try:
-            return subprocess.check_output(['du', '-sh', path]).split()[0]
-        except:
-            try:
-                size = get_dir_size(path)
-                human_readable_size, idx = dir_size_to_display(size)
-                return "{} {}".format(human_readable_size, translate_resource_index(idx))
-            except Exception as err:
-                logger.error(str(err))
-                return "Error"
-
-    def __setup_connections(self):
-        self.gui.ui.recountButton.clicked.connect(self.__recount_performance)
-        self.gui.ui.recountLuxButton.clicked.connect(self.__recount_lux_performance)
-        self.gui.ui.recountBlenderButton.clicked.connect(self.__recount_blender_performance)
-        self.gui.ui.buttonBox.accepted.connect(self.__change_config)
-
-        QtCore.QObject.connect(self.gui.ui.numCoresSlider, QtCore.SIGNAL("valueChanged(const int)"),
-                               self.__recount_performance)
-
-        self.gui.ui.removeComputingButton.clicked.connect(self.__remove_from_computing)
-        self.gui.ui.removeDistributedButton.clicked.connect(self.__remove_from_distributed)
-        self.gui.ui.removeReceivedButton.clicked.connect(self.__remove_from_received)
-
-        QtCore.QObject.connect(self.gui.ui.requestingTrustSlider, QtCore.SIGNAL("valueChanged(const int)"),
-                               self.__requesting_trust_slider_changed)
-        QtCore.QObject.connect(self.gui.ui.computingTrustSlider, QtCore.SIGNAL("valueChanged(const int)"),
-                               self.__computing_trust_slider_changed)
-        QtCore.QObject.connect(self.gui.ui.requestingTrustLineEdit, QtCore.SIGNAL("textEdited(const QString & text)"),
-                               self.__requesting_trust_edited)
-        QtCore.QObject.connect(self.gui.ui.computingTrustLineEdit, QtCore.SIGNAL("textEdited(const QString & text)"),
-                               self.__computing_trust_edited)
-
-=======
->>>>>>> cc15d1fc
-    def __remove_from_computing(self):
-        reply = QMessageBox.question(self.gui.window, 'Golem Message',
-                                     "Are you sure you want to remove all computed files?",
-                                     QMessageBox.Yes | QMessageBox.No, defaultButton=QMessageBox.No)
-        if reply == QMessageBox.Yes:
-            self.logic.remove_computed_files()
-            self.__load_resource_config()
-        else:
-            pass
-
-    def __remove_from_distributed(self):
-        reply = QMessageBox.question(self.gui.window, 'Golem Message',
-                                     "Are you sure you want to remove all distributed resources?",
-                                     QMessageBox.Yes | QMessageBox.No, defaultButton=QMessageBox.No)
-        if reply == QMessageBox.Yes:
-            self.logic.remove_distributed_files()
-            self.__load_resource_config()
-        else:
-            pass
-
-    def __remove_from_received(self):
-        reply = QMessageBox.question(self.gui.window, 'Golem Message',
-                                     "Are you sure you want to remove all received task results?",
-                                     QMessageBox.Yes | QMessageBox.No, defaultButton=QMessageBox.No)
-        if reply == QMessageBox.Yes:
-            self.logic.remove_received_files()
-            self.__load_resource_config()
-        else:
-            pass
-
-    def __count_resource_size(self, size, index):
-        if index == 1:
-            size *= 1024
-        if index == 2:
-            size *= 1024 * 1024
-        return size
-
-    def __computing_trust_slider_changed(self):
-        self.gui.ui.computingTrustLineEdit.setText("{}".format(self.gui.ui.computingTrustSlider.value()))
-
-    def __requesting_trust_slider_changed(self):
-        self.gui.ui.requestingTrustLineEdit.setText("{}".format(self.gui.ui.requestingTrustSlider.value()))
-
-    def __computing_trust_edited(self):
-        try:
-            trust = int(self.gui.ui.computingTrustLineEdit.text())
-            self.gui.ui.computingTrustSlider.setValue(trust)
-        except ValueError:
-            return
-
-    def __requesting_trust_edited(self):
-        try:
-            trust = int(self.gui.ui.requestingTrustLineEdit.text())
-            self.gui.ui.requestingTrustSlider.setValue(trust)
-        except ValueError:
-            return
-
-    def __change_config(self):
-        cfg_desc = ClientConfigDescriptor()
-        self.__read_basic_config(cfg_desc)
-        self.__read_advance_config(cfg_desc)
-        self.__read_manager_config(cfg_desc)
-        self.__read_payment_config(cfg_desc)
-        self.logic.change_config(cfg_desc)
-
-    def __read_basic_config(self, cfg_desc):
-        cfg_desc.seed_host = u"{}".format(self.gui.ui.hostAddressLineEdit.text())
-        try:
-            cfg_desc.seed_port = int(self.gui.ui.hostIPLineEdit.text())
-        except ValueError:
-            cfg_desc.seed_port = u"{}".format(self.gui.ui.hostIPLineEdit.text())
-        cfg_desc.root_path = u"{}".format(self.gui.ui.workingDirectoryLineEdit.text())
-
-        cfg_desc.num_cores = u"{}".format(self.gui.ui.numCoresSlider.value())
-        cfg_desc.estimated_performance = u"{}".format(self.gui.ui.performanceLabel.text())
-        max_resource_size = int(self.gui.ui.maxResourceSizeSpinBox.value())
-        index = self.gui.ui.maxResourceSizeComboBox.currentIndex()
-        cfg_desc.max_resource_size = u"{}".format(self.__count_resource_size(max_resource_size, index))
-        max_memory_size = int(self.gui.ui.maxMemoryUsageSpinBox.value())
-        index = self.gui.ui.maxMemoryUsageComboBox.currentIndex()
-        cfg_desc.max_memory_size = u"{}".format(self.__count_resource_size(max_memory_size, index))
-        self.__read_trust_config(cfg_desc)
-        cfg_desc.use_ipv6 = int(self.gui.ui.useIp6CheckBox.isChecked())
-
-    def __read_advance_config(self, cfg_desc):
-        cfg_desc.opt_peer_num = u"{}".format(self.gui.ui.optimalPeerNumLineEdit.text())
-        cfg_desc.use_distributed_resource_management = int(self.gui.ui.useDistributedResCheckBox.isChecked())
-        cfg_desc.dist_res_num = u"{}".format(self.gui.ui.distributedResNumLineEdit.text())
-        cfg_desc.use_waiting_for_task_timeout = int(self.gui.ui.useWaitingForTaskTimeoutCheckBox.isChecked())
-        cfg_desc.waiting_for_task_timeout = u"{}".format(self.gui.ui.waitingForTaskTimeoutLineEdit.text())
-        cfg_desc.p2p_session_timeout = u"{}".format(self.gui.ui.p2pSessionTimeoutLineEdit.text())
-        cfg_desc.task_session_timeout = u"{}".format(self.gui.ui.taskSessionTimeoutLineEdit.text())
-        cfg_desc.resource_session_timeout = u"{}".format(self.gui.ui.resourceSessionTimeoutLineEdit.text())
-        cfg_desc.send_pings = int(self.gui.ui.sendPingsCheckBox.isChecked())
-        cfg_desc.pings_interval = u"{}".format(self.gui.ui.sendPingsLineEdit.text())
-        cfg_desc.getting_peers_interval = u"{}".format(self.gui.ui.gettingPeersLineEdit.text())
-        cfg_desc.getting_tasks_interval = u"{}".format(self.gui.ui.gettingTasksIntervalLineEdit.text())
-        cfg_desc.node_snapshot_interval = u"{}".format(self.gui.ui.nodeSnapshotIntervalLineEdit.text())
-        cfg_desc.max_results_sending_delay = u"{}".format(self.gui.ui.maxSendingDelayLineEdit.text())
-        cfg_desc.plugin_port = u"{}".format(self.gui.ui.pluginPortLineEdit.text())
-
-        if self.old_plugin_port != cfg_desc.plugin_port:
-            self.__show_plugin_port_warning()
-
-    def __read_manager_config(self, cfg_desc):
-        cfg_desc.manager_address = u"{}".format(self.gui.ui.managerAddressLineEdit.text())
-        try:
-            cfg_desc.manager_port = int(self.gui.ui.managerPortLineEdit.text())
-        except ValueError:
-            cfg_desc.manager_port = u"{}".format(self.gui.ui.managerPortLineEdit.text())
-
-    def __read_trust_config(self, cfg_desc):
-        requesting_trust = self.__read_trust(self.gui.ui.requestingTrustLineEdit, self.gui.ui.requestingTrustSlider)
-        computing_trust = self.__read_trust(self.gui.ui.computingTrustLineEdit, self.gui.ui.computingTrustSlider)
-        cfg_desc.requesting_trust = self.__trust_to_config_trust(requesting_trust)
-        cfg_desc.computing_trust = self.__trust_to_config_trust(computing_trust)
-
-    def __trust_to_config_trust(self, trust):
-        try:
-            trust = max(min(float(trust) / 100.0, 1.0), -1.0)
-        except ValueError:
-            logger.error("Wrong trust value {}").format(trust)
-            trust = -1
-        return trust
-
-    def __read_trust(self, line_edit, slider):
-        try:
-            trust = int(line_edit.text())
-        except ValueError:
-            logger.info("Wrong trust value {}").format(line_edit.text())
-            trust = slider.value()
-        return trust
-
-    def __recount_performance(self):
-        try:
-            num_cores = int(self.gui.ui.numCoresSlider.value())
-        except ValueError:
-            num_cores = 1
-        self.gui.ui.performanceLabel.setText(str(self.logic.recount_performance(num_cores)))
-    
-    def __recount_lux_performance(self):
-        self.gui.ui.luxPerformanceLabel.setText(str(self.logic.recount_lux_performance()))
-    
-    def __recount_blender_performance(self):
-        self.gui.ui.blenderPerformanceLabel.setText(str(self.logic.recount_blender_performance()))
-
-    def __read_payment_config(self, cfg_desc):
-        cfg_desc.eth_account = u"{}".format(self.gui.ui.ethAccountLineEdit.text())
-
-    def __show_plugin_port_warning(self):
-        QMessageBox.warning(self.gui.window, 'Golem Message', "Restart application to change plugin port")
+import multiprocessing
+import logging
+import subprocess
+import os
+
+from PyQt4 import QtCore
+from PyQt4.QtGui import QMessageBox
+
+from gnr.customizers.customizer import Customizer
+from golem.clientconfigdescriptor import ClientConfigDescriptor
+from golem.core.fileshelper import get_dir_size
+from memoryhelper import resource_size_to_display, translate_resource_index, dir_size_to_display
+
+logger = logging.getLogger(__name__)
+
+
+class ConfigurationDialogCustomizer(Customizer):
+    def __init__(self, gui, logic):
+        Customizer.__init__(self, gui, logic)
+        self.old_plugin_port = None
+
+    def load_config(self):
+        config_desc = self.logic.get_config()
+        self.__load_basic_config(config_desc)
+        self.__load_advance_config(config_desc)
+        self.__load_manager_config(config_desc)
+        self.__load_resource_config()
+        self.__load_payment_config(config_desc)
+
+    @staticmethod
+    def du(path):
+        try:
+            return subprocess.check_output(['du', '-sh', path]).split()[0]
+        except (OSError, subprocess.CalledProcessError):
+            try:
+                size = get_dir_size(path)
+                human_readable_size, idx = dir_size_to_display(size)
+                return "{} {}".format(human_readable_size, translate_resource_index(idx))
+            except OSError as err:
+                logger.info("Can't open dir {}: {}".format(path, str(err)))
+        return "-1"
+
+    def _setup_connections(self):
+        self.gui.ui.recountButton.clicked.connect(self.__recount_performance)
+        self.gui.ui.recountLuxButton.clicked.connect(self.__recount_lux_performance)
+        self.gui.ui.recountBlenderButton.clicked.connect(self.__recount_blender_performance)
+        self.gui.ui.buttonBox.accepted.connect(self.__change_config)
+
+        QtCore.QObject.connect(self.gui.ui.numCoresSlider, QtCore.SIGNAL("valueChanged(const int)"),
+                               self.__recount_performance)
+
+        self.gui.ui.removeComputingButton.clicked.connect(self.__remove_from_computing)
+        self.gui.ui.removeDistributedButton.clicked.connect(self.__remove_from_distributed)
+        self.gui.ui.removeReceivedButton.clicked.connect(self.__remove_from_received)
+
+        QtCore.QObject.connect(self.gui.ui.requestingTrustSlider, QtCore.SIGNAL("valueChanged(const int)"),
+                               self.__requesting_trust_slider_changed)
+        QtCore.QObject.connect(self.gui.ui.computingTrustSlider, QtCore.SIGNAL("valueChanged(const int)"),
+                               self.__computing_trust_slider_changed)
+        QtCore.QObject.connect(self.gui.ui.requestingTrustLineEdit, QtCore.SIGNAL("textEdited(const QString & text)"),
+                               self.__requesting_trust_edited)
+        QtCore.QObject.connect(self.gui.ui.computingTrustLineEdit, QtCore.SIGNAL("textEdited(const QString & text)"),
+                               self.__computing_trust_edited)
+        
+    def __load_basic_config(self, config_desc):
+        self.gui.ui.hostAddressLineEdit.setText(u"{}".format(config_desc.seed_host))
+        self.gui.ui.hostIPLineEdit.setText(u"{}".format(config_desc.seed_port))
+        self.gui.ui.workingDirectoryLineEdit.setText(u"{}".format(config_desc.root_path))
+        self.gui.ui.performanceLabel.setText(u"{}".format(config_desc.estimated_performance))
+        self.gui.ui.luxPerformanceLabel.setText(u"{}".format(config_desc.estimated_lux_performance))
+        self.gui.ui.blenderPerformanceLabel.setText(u"{}".format(config_desc.estimated_blender_performance))
+        self.gui.ui.useIp6CheckBox.setChecked(config_desc.use_ipv6)
+        self.__load_num_cores(config_desc)
+        self.__load_memory_config(config_desc)
+        self.__load_trust_config(config_desc)
+
+    def __load_num_cores(self, config_desc):
+        max_num_cores = multiprocessing.cpu_count()
+        self.gui.ui.numCoresSlider.setMaximum(max_num_cores)
+        self.gui.ui.coresMaxLabel.setText(u"{}".format(max_num_cores))
+
+        try:
+            num_cores = int(config_desc.num_cores)
+        except (ValueError, AttributeError, TypeError) as err:
+            num_cores = 1
+            logger.error("Wrong value for number of cores: {}".format(err))
+        self.gui.ui.numCoresSlider.setValue(num_cores)
+
+    def __load_memory_config(self, config_desc):
+        mem_tab = ["kB", "MB", "GB"]
+        self.gui.ui.maxResourceSizeComboBox.addItems(mem_tab)
+        self.gui.ui.maxMemoryUsageComboBox.addItems(mem_tab)
+        try:
+            max_resource_size = long(config_desc.max_resource_size)
+        except (ValueError, AttributeError, TypeError) as err:
+            max_resource_size = 250 * 1024
+            logger.error("Wrong value for maximum resource size: {}".format(err))
+
+        try:
+            max_memory_size = long(config_desc.max_memory_size)
+        except (ValueError, AttributeError, TypeError) as err:
+            max_memory_size = 250 * 1024
+            logger.error("Wrong value for maximum memory usage: {}".format(err))
+
+        max_resource_size, index = resource_size_to_display(max_resource_size)
+        self.gui.ui.maxResourceSizeComboBox.setCurrentIndex(index)
+        self.gui.ui.maxResourceSizeSpinBox.setValue(max_resource_size)
+
+        max_memory_size, index = resource_size_to_display(max_memory_size)
+        self.gui.ui.maxMemoryUsageComboBox.setCurrentIndex(index)
+        self.gui.ui.maxMemoryUsageSpinBox.setValue(max_memory_size)
+
+    def __load_trust_config(self, config_desc):
+        self.__load_trust(config_desc.computing_trust, self.gui.ui.computingTrustLineEdit,
+                          self.gui.ui.computingTrustSlider)
+        self.__load_trust(config_desc.requesting_trust, self.gui.ui.requestingTrustLineEdit,
+                          self.gui.ui.requestingTrustSlider)
+
+    def __load_trust(self, value, line_edit, slider):
+        try:
+            trust = max(min(int(round(value * 100)), 100), -100)
+        except TypeError:
+            logger.error("Wrong configuration trust value {}").format(value)
+            trust = -100
+        line_edit.setText("{}".format(trust))
+        slider.setValue(trust)
+
+    def __load_advance_config(self, config_desc):
+        self.gui.ui.optimalPeerNumLineEdit.setText(u"{}".format(config_desc.opt_peer_num))
+
+        self.__load_checkbox_param(config_desc.use_distributed_resource_management,
+                                   self.gui.ui.useDistributedResCheckBox, 'use distributed res')
+        self.gui.ui.distributedResNumLineEdit.setText(u"{}".format(config_desc.dist_res_num))
+
+        self.__load_checkbox_param(config_desc.use_waiting_for_task_timeout,
+                                   self.gui.ui.useWaitingForTaskTimeoutCheckBox, 'waiting for task timeout')
+        self.gui.ui.waitingForTaskTimeoutLineEdit.setText(u"{}".format(config_desc.waiting_for_task_timeout))
+
+        self.__load_checkbox_param(config_desc.send_pings, self.gui.ui.sendPingsCheckBox, 'send pings''')
+        self.gui.ui.sendPingsLineEdit.setText(u"{}".format(config_desc.pings_interval))
+
+        self.gui.ui.gettingPeersLineEdit.setText(u"{}".format(config_desc.getting_peers_interval))
+        self.gui.ui.gettingTasksIntervalLineEdit.setText(u"{}".format(config_desc.getting_tasks_interval))
+        self.gui.ui.nodeSnapshotIntervalLineEdit.setText(u"{}".format(config_desc.node_snapshot_interval))
+        self.gui.ui.maxSendingDelayLineEdit.setText(u"{}".format(config_desc.max_results_sending_delay))
+
+        self.gui.ui.p2pSessionTimeoutLineEdit.setText(u"{}".format(config_desc.p2p_session_timeout))
+        self.gui.ui.taskSessionTimeoutLineEdit.setText(u"{}".format(config_desc.task_session_timeout))
+        self.gui.ui.resourceSessionTimeoutLineEdit.setText(u"{}".format(config_desc.resource_session_timeout))
+
+        self.gui.ui.pluginPortLineEdit.setText(u"{}".format(config_desc.plugin_port))
+        self.old_plugin_port = u"{}".format(config_desc.plugin_port)
+
+    def __load_checkbox_param(self, param, check_box, param_name=''):
+        try:
+            param = int(param)
+            if param == 0:
+                checked = False
+            else:
+                checked = True
+        except ValueError:
+            checked = True
+            logger.error("Wrong configuration parameter {}: {}".format(param_name, param))
+        check_box.setChecked(checked)
+
+    def __load_manager_config(self, config_desc):
+        self.gui.ui.managerAddressLineEdit.setText(u"{}".format(config_desc.manager_address))
+        self.gui.ui.managerPortLineEdit.setText(u"{}".format(config_desc.manager_port))
+
+    def __load_payment_config(self, config_desc):
+        self.gui.ui.ethAccountLineEdit.setText(u"{}".format(config_desc.eth_account))
+
+    def __load_resource_config(self):
+        res_dirs = self.logic.get_res_dirs()
+        self.gui.ui.computingResSize.setText(self.du(res_dirs['computing']))
+        self.gui.ui.distributedResSize.setText(self.du(res_dirs['distributed']))
+        self.gui.ui.receivedResSize.setText(self.du(res_dirs['received']))
+
+    def __remove_from_computing(self):
+        reply = QMessageBox.question(self.gui.window, 'Golem Message',
+                                     "Are you sure you want to remove all computed files?",
+                                     QMessageBox.Yes | QMessageBox.No, defaultButton=QMessageBox.No)
+        if reply == QMessageBox.Yes:
+            self.logic.remove_computed_files()
+            self.__load_resource_config()
+        else:
+            pass
+
+    def __remove_from_distributed(self):
+        reply = QMessageBox.question(self.gui.window, 'Golem Message',
+                                     "Are you sure you want to remove all distributed resources?",
+                                     QMessageBox.Yes | QMessageBox.No, defaultButton=QMessageBox.No)
+        if reply == QMessageBox.Yes:
+            self.logic.remove_distributed_files()
+            self.__load_resource_config()
+        else:
+            pass
+
+    def __remove_from_received(self):
+        reply = QMessageBox.question(self.gui.window, 'Golem Message',
+                                     "Are you sure you want to remove all received task results?",
+                                     QMessageBox.Yes | QMessageBox.No, defaultButton=QMessageBox.No)
+        if reply == QMessageBox.Yes:
+            self.logic.remove_received_files()
+            self.__load_resource_config()
+        else:
+            pass
+
+    def __count_resource_size(self, size, index):
+        if index == 1:
+            size *= 1024
+        if index == 2:
+            size *= 1024 * 1024
+        return size
+
+    def __computing_trust_slider_changed(self):
+        self.gui.ui.computingTrustLineEdit.setText("{}".format(self.gui.ui.computingTrustSlider.value()))
+
+    def __requesting_trust_slider_changed(self):
+        self.gui.ui.requestingTrustLineEdit.setText("{}".format(self.gui.ui.requestingTrustSlider.value()))
+
+    def __computing_trust_edited(self):
+        try:
+            trust = int(self.gui.ui.computingTrustLineEdit.text())
+            self.gui.ui.computingTrustSlider.setValue(trust)
+        except ValueError:
+            return
+
+    def __requesting_trust_edited(self):
+        try:
+            trust = int(self.gui.ui.requestingTrustLineEdit.text())
+            self.gui.ui.requestingTrustSlider.setValue(trust)
+        except ValueError:
+            return
+
+    def __change_config(self):
+        cfg_desc = ClientConfigDescriptor()
+        self.__read_basic_config(cfg_desc)
+        self.__read_advance_config(cfg_desc)
+        self.__read_manager_config(cfg_desc)
+        self.__read_payment_config(cfg_desc)
+        self.logic.change_config(cfg_desc)
+
+    def __read_basic_config(self, cfg_desc):
+        cfg_desc.seed_host = u"{}".format(self.gui.ui.hostAddressLineEdit.text())
+        try:
+            cfg_desc.seed_port = int(self.gui.ui.hostIPLineEdit.text())
+        except ValueError:
+            cfg_desc.seed_port = u"{}".format(self.gui.ui.hostIPLineEdit.text())
+        cfg_desc.root_path = u"{}".format(self.gui.ui.workingDirectoryLineEdit.text())
+
+        cfg_desc.num_cores = u"{}".format(self.gui.ui.numCoresSlider.value())
+        cfg_desc.estimated_performance = u"{}".format(self.gui.ui.performanceLabel.text())
+        max_resource_size = int(self.gui.ui.maxResourceSizeSpinBox.value())
+        index = self.gui.ui.maxResourceSizeComboBox.currentIndex()
+        cfg_desc.max_resource_size = u"{}".format(self.__count_resource_size(max_resource_size, index))
+        max_memory_size = int(self.gui.ui.maxMemoryUsageSpinBox.value())
+        index = self.gui.ui.maxMemoryUsageComboBox.currentIndex()
+        cfg_desc.max_memory_size = u"{}".format(self.__count_resource_size(max_memory_size, index))
+        self.__read_trust_config(cfg_desc)
+        cfg_desc.use_ipv6 = int(self.gui.ui.useIp6CheckBox.isChecked())
+
+    def __read_advance_config(self, cfg_desc):
+        cfg_desc.opt_peer_num = u"{}".format(self.gui.ui.optimalPeerNumLineEdit.text())
+        cfg_desc.use_distributed_resource_management = int(self.gui.ui.useDistributedResCheckBox.isChecked())
+        cfg_desc.dist_res_num = u"{}".format(self.gui.ui.distributedResNumLineEdit.text())
+        cfg_desc.use_waiting_for_task_timeout = int(self.gui.ui.useWaitingForTaskTimeoutCheckBox.isChecked())
+        cfg_desc.waiting_for_task_timeout = u"{}".format(self.gui.ui.waitingForTaskTimeoutLineEdit.text())
+        cfg_desc.p2p_session_timeout = u"{}".format(self.gui.ui.p2pSessionTimeoutLineEdit.text())
+        cfg_desc.task_session_timeout = u"{}".format(self.gui.ui.taskSessionTimeoutLineEdit.text())
+        cfg_desc.resource_session_timeout = u"{}".format(self.gui.ui.resourceSessionTimeoutLineEdit.text())
+        cfg_desc.send_pings = int(self.gui.ui.sendPingsCheckBox.isChecked())
+        cfg_desc.pings_interval = u"{}".format(self.gui.ui.sendPingsLineEdit.text())
+        cfg_desc.getting_peers_interval = u"{}".format(self.gui.ui.gettingPeersLineEdit.text())
+        cfg_desc.getting_tasks_interval = u"{}".format(self.gui.ui.gettingTasksIntervalLineEdit.text())
+        cfg_desc.node_snapshot_interval = u"{}".format(self.gui.ui.nodeSnapshotIntervalLineEdit.text())
+        cfg_desc.max_results_sending_delay = u"{}".format(self.gui.ui.maxSendingDelayLineEdit.text())
+        cfg_desc.plugin_port = u"{}".format(self.gui.ui.pluginPortLineEdit.text())
+
+        if self.old_plugin_port != cfg_desc.plugin_port:
+            self.__show_plugin_port_warning()
+
+    def __read_manager_config(self, cfg_desc):
+        cfg_desc.manager_address = u"{}".format(self.gui.ui.managerAddressLineEdit.text())
+        try:
+            cfg_desc.manager_port = int(self.gui.ui.managerPortLineEdit.text())
+        except ValueError:
+            cfg_desc.manager_port = u"{}".format(self.gui.ui.managerPortLineEdit.text())
+
+    def __read_trust_config(self, cfg_desc):
+        requesting_trust = self.__read_trust(self.gui.ui.requestingTrustLineEdit, self.gui.ui.requestingTrustSlider)
+        computing_trust = self.__read_trust(self.gui.ui.computingTrustLineEdit, self.gui.ui.computingTrustSlider)
+        cfg_desc.requesting_trust = self.__trust_to_config_trust(requesting_trust)
+        cfg_desc.computing_trust = self.__trust_to_config_trust(computing_trust)
+
+    def __trust_to_config_trust(self, trust):
+        try:
+            trust = max(min(float(trust) / 100.0, 1.0), -1.0)
+        except ValueError:
+            logger.error("Wrong trust value {}").format(trust)
+            trust = -1
+        return trust
+
+    def __read_trust(self, line_edit, slider):
+        try:
+            trust = int(line_edit.text())
+        except ValueError:
+            logger.info("Wrong trust value {}").format(line_edit.text())
+            trust = slider.value()
+        return trust
+
+    def __recount_performance(self):
+        try:
+            num_cores = int(self.gui.ui.numCoresSlider.value())
+        except ValueError:
+            num_cores = 1
+        self.gui.ui.performanceLabel.setText(str(self.logic.recount_performance(num_cores)))
+    
+    def __recount_lux_performance(self):
+        self.gui.ui.luxPerformanceLabel.setText(str(self.logic.recount_lux_performance()))
+    
+    def __recount_blender_performance(self):
+        self.gui.ui.blenderPerformanceLabel.setText(str(self.logic.recount_blender_performance()))
+
+    def __read_payment_config(self, cfg_desc):
+        cfg_desc.eth_account = u"{}".format(self.gui.ui.ethAccountLineEdit.text())
+
+    def __show_plugin_port_warning(self):
+        QMessageBox.warning(self.gui.window, 'Golem Message', "Restart application to change plugin port")